--- conflicted
+++ resolved
@@ -41,16 +41,13 @@
     AthenaArray<Real> &c);
   void ConstantAcceleration(const Real dt, const AthenaArray<Real> *flx,
     const AthenaArray<Real> &p, AthenaArray<Real> &c);
-<<<<<<< HEAD
 //[JMSHI
   void ShearingBoxSourceTerms(const Real dt, const AthenaArray<Real> *flx,
                            const AthenaArray<Real> &p, AthenaArray<Real> &c);
   Real UnstratifiedDisk(const Real x1, const Real x2, const Real x3);
 //JMSHI]
-=======
   void SelfGravity(const Real dt, const AthenaArray<Real> *flx,
     const AthenaArray<Real> &p, AthenaArray<Real> &c);
->>>>>>> ef62f1ac
   void EnrollSrcTermFunction(SrcTermFunc_t my_func);
   SrcTermFunc_t UserSourceTerm;
 
