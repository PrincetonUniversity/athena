//========================================================================================
// Athena++ astrophysical MHD code
// Copyright(C) 2014 James M. Stone <jmstone@princeton.edu> and other code contributors
// Licensed under the 3-clause BSD License, see LICENSE file for details
//========================================================================================
//! \file hllc_rel.cpp
//  \brief Implements HLLC Riemann solver for relativistic hydrodynamics.

// C headers

// C++ headers
#include <algorithm>  // max(), min()
#include <cmath>      // abs(), sqrt()

// Athena++ headers
#include "../../../athena.hpp"                   // enums, macros
#include "../../../athena_arrays.hpp"            // AthenaArray
#include "../../../coordinates/coordinates.hpp"  // Coordinates
#include "../../../eos/eos.hpp"                  // EquationOfState
#include "../../../mesh/mesh.hpp"                // MeshBlock
#include "../../hydro.hpp"

namespace {
// Declarations
void HLLCTransforming(MeshBlock *pmb, const int k, const int j, const int il,
                      const int iu, const int ivx,
                      const AthenaArray<Real> &bb, AthenaArray<Real> &bb_normal,
                      AthenaArray<Real> &g, AthenaArray<Real> &gi,
                      AthenaArray<Real> &prim_l, AthenaArray<Real> &prim_r,
                      AthenaArray<Real> &cons, AthenaArray<Real> &flux,
                      AthenaArray<Real> &ey, AthenaArray<Real> &ez);
void HLLENonTransforming(MeshBlock *pmb, const int k, const int j,
                         const int il, const int iu,
                         AthenaArray<Real> &g, AthenaArray<Real> &gi,
                         AthenaArray<Real> &prim_l, AthenaArray<Real> &prim_r,
                         AthenaArray<Real> &flux);
} // namespace

//----------------------------------------------------------------------------------------
// Riemann solver
// Inputs:
//   k,j: x3- and x2-indices
//   il,iu: lower and upper x1-indices
//   ivx: type of interface (IVX for x1, IVY for x2, IVZ for x3)
//   bb: 3D array of normal magnetic fields (not used)
//   prim_l,prim_r: 1D arrays of left and right primitive states
//   dxw: 1D arrays of mesh spacing in the x1 direction (not used)
// Outputs:
//   flux: 3D array of hydrodynamical fluxes across interfaces
//   ey,ez: 3D arrays of magnetic fluxes (electric fields) across interfaces (not used)
//   wct: 3D arrays of weighting factors for CT (not used)
// Notes:
//   prim_l, prim_r overwritten
//   tries to implement HLLC algorithm from Mignone & Bodo 2005, MNRAS 364 126 (MB2005)
//   otherwise implements HLLE algorithm similar to that of fluxcalc() in step_ch.c in
//       Harm

void Hydro::RiemannSolver(const int k, const int j, const int il, const int iu,
                          const int ivx, const AthenaArray<Real> &bb,
                          AthenaArray<Real> &prim_l, AthenaArray<Real> &prim_r,
                          AthenaArray<Real> &flux,
                          AthenaArray<Real> &ey, AthenaArray<Real> &ez,
                          AthenaArray<Real> &wct, const AthenaArray<Real> &dxw) {
  if (GENERAL_RELATIVITY && ivx == IVY && pmy_block->pcoord->IsPole(j)) {
    HLLENonTransforming(pmy_block, k, j, il, iu, g_, gi_, prim_l, prim_r, flux);
  } else {
    HLLCTransforming(pmy_block, k, j, il, iu, ivx, bb, bb_normal_, g_, gi_, prim_l,
                     prim_r, cons_, flux, ey, ez);
  }
  return;
}

namespace {
//----------------------------------------------------------------------------------------
// Frame-transforming HLLC implementation
// Inputs:
//   pmb: pointer to MeshBlock object
//   k,j: x3- and x2-indices
//   il,iu: lower and upper x1-indices
//   ivx: type of interface (IVX for x1, IVY for x2, IVZ for x3)
//   bb: 3D array of normal magnetic fields (not used)
//   bb_normal: 1D scratch array for normal magnetic fields
//   g,gi: 1D scratch arrays for metric coefficients
//   prim_l,prim_r: 1D arrays of left and right primitive states
//   cons: 1D scratch array for conserved quantities
// Outputs:
//   flux: 3D array of hydrodynamical fluxes across interfaces
//   ey,ez: 3D arrays of magnetic fluxes (electric fields) across interfaces (not used)
// Notes:
//   prim_l, prim_r overwritten
//   implements HLLC algorithm from Mignone & Bodo 2005, MNRAS 364 126 (MB2005)
//   references Mignone & Bodo 2006, MNRAS 368 1040 (MB2006)

void HLLCTransforming(MeshBlock *pmb, const int k, const int j, const int il,
                      const int iu, const int ivx,
                      const AthenaArray<Real> &bb, AthenaArray<Real> &bb_normal,
                      AthenaArray<Real> &g, AthenaArray<Real> &gi,
                      AthenaArray<Real> &prim_l, AthenaArray<Real> &prim_r,
                      AthenaArray<Real> &cons, AthenaArray<Real> &flux,
                      AthenaArray<Real> &ey, AthenaArray<Real> &ez) {
  // Calculate metric if in GR
  int i01(0), i11(0);
#if GENERAL_RELATIVITY
  {
    switch (ivx) {
      case IVX:
        pmb->pcoord->Face1Metric(k, j, il, iu, g, gi);
        i01 = I01;
        i11 = I11;
        break;
      case IVY:
        pmb->pcoord->Face2Metric(k, j, il, iu, g, gi);
        i01 = I02;
        i11 = I22;
        break;
      case IVZ:
        pmb->pcoord->Face3Metric(k, j, il, iu, g, gi);
        i01 = I03;
        i11 = I33;
        break;
    }
  }
#endif  // GENERAL_RELATIVITY

  // Transform primitives to locally flat coordinates if in GR
#if GENERAL_RELATIVITY
  {
    switch (ivx) {
      case IVX:
        pmb->pcoord->PrimToLocal1(k, j, il, iu, bb, prim_l, prim_r, bb_normal);
        break;
      case IVY:
        pmb->pcoord->PrimToLocal2(k, j, il, iu, bb, prim_l, prim_r, bb_normal);
        break;
      case IVZ:
        pmb->pcoord->PrimToLocal3(k, j, il, iu, bb, prim_l, prim_r, bb_normal);
        break;
    }
  }
#endif  // GENERAL_RELATIVITY

  // Calculate cyclic permutations of indices
  int ivy = IVX + ((ivx-IVX)+1)%3;
  int ivz = IVX + ((ivx-IVX)+2)%3;

  // Extract ratio of specific heats
  const Real gamma_adi = pmb->peos->GetGamma();
  const Real gamma_prime = gamma_adi/(gamma_adi - 1.0);

  Real cons_l[NWAVE][SIMD_WIDTH] __attribute__((aligned(CACHELINE_BYTES)));
  Real flux_l[NWAVE][SIMD_WIDTH] __attribute__((aligned(CACHELINE_BYTES)));
  Real cons_r[NWAVE][SIMD_WIDTH] __attribute__((aligned(CACHELINE_BYTES)));
  Real flux_r[NWAVE][SIMD_WIDTH] __attribute__((aligned(CACHELINE_BYTES)));
  Real cons_hll[NWAVE][SIMD_WIDTH] __attribute__((aligned(CACHELINE_BYTES)));
  Real flux_hll[NWAVE][SIMD_WIDTH] __attribute__((aligned(CACHELINE_BYTES)));
  Real cons_lstar[NWAVE][SIMD_WIDTH] __attribute__((aligned(CACHELINE_BYTES)));
  Real flux_lstar[NWAVE][SIMD_WIDTH] __attribute__((aligned(CACHELINE_BYTES)));
  Real cons_rstar[NWAVE][SIMD_WIDTH] __attribute__((aligned(CACHELINE_BYTES)));
  Real flux_rstar[NWAVE][SIMD_WIDTH] __attribute__((aligned(CACHELINE_BYTES)));
  Real cons_interface[NWAVE][SIMD_WIDTH] __attribute__((aligned(CACHELINE_BYTES)));
  Real flux_interface[NWAVE][SIMD_WIDTH] __attribute__((aligned(CACHELINE_BYTES)));

  // Go through each interface
  for (int i=il; i<=iu; i+=SIMD_WIDTH) {
#pragma omp simd simdlen(SIMD_WIDTH)
    for (int m=0; m<std::min(SIMD_WIDTH, iu-i+1); m++) {
      int ipm = i+m;

      // Extract left primitives
      Real rho_l = prim_l(IDN,ipm);
      Real pgas_l = prim_l(IPR,ipm);
      Real u_l[4];
      if (GENERAL_RELATIVITY) {
        Real vx_l = prim_l(ivx,ipm);
        Real vy_l = prim_l(ivy,ipm);
        Real vz_l = prim_l(ivz,ipm);
        u_l[0] = std::sqrt(1.0 + SQR(vx_l) + SQR(vy_l) + SQR(vz_l));
        u_l[1] = vx_l;
        u_l[2] = vy_l;
        u_l[3] = vz_l;
      } else {  // SR
      Real vx_l = prim_l(ivx,ipm);
      Real vy_l = prim_l(ivy,ipm);
      Real vz_l = prim_l(ivz,ipm);
      u_l[0] = std::sqrt(1.0 / (1.0 - SQR(vx_l) - SQR(vy_l) - SQR(vz_l)));
      u_l[1] = u_l[0] * vx_l;
      u_l[2] = u_l[0] * vy_l;
      u_l[3] = u_l[0] * vz_l;
      }

      // Extract right primitives
      Real rho_r = prim_r(IDN,ipm);
      Real pgas_r = prim_r(IPR,ipm);
      Real u_r[4];
      if (GENERAL_RELATIVITY) {
        Real vx_r = prim_r(ivx,ipm);
        Real vy_r = prim_r(ivy,ipm);
        Real vz_r = prim_r(ivz,ipm);
        u_r[0] = std::sqrt(1.0 + SQR(vx_r) + SQR(vy_r) + SQR(vz_r));
        u_r[1] = vx_r;
        u_r[2] = vy_r;
        u_r[3] = vz_r;
      } else {  // SR
        Real vx_r = prim_r(ivx,ipm);
        Real vy_r = prim_r(ivy,ipm);
        Real vz_r = prim_r(ivz,ipm);
        u_r[0] = std::sqrt(1.0 / (1.0 - SQR(vx_r) - SQR(vy_r) - SQR(vz_r)));
        u_r[1] = u_r[0] * vx_r;
        u_r[2] = u_r[0] * vy_r;
        u_r[3] = u_r[0] * vz_r;
      }

      // Calculate wavespeeds in left state (MB2005 23)
      Real lambda_p_l, lambda_m_l;
      Real wgas_l = rho_l + gamma_prime * pgas_l;
      pmb->peos->SoundSpeedsSR(wgas_l, pgas_l, u_l[1]/u_l[0], SQR(u_l[0]), &lambda_p_l,
                               &lambda_m_l);

      // Calculate wavespeeds in right state (MB2005 23)
      Real lambda_p_r, lambda_m_r;
      Real wgas_r = rho_r + gamma_prime * pgas_r;
      pmb->peos->SoundSpeedsSR(wgas_r, pgas_r, u_r[1]/u_r[0], SQR(u_r[0]), &lambda_p_r,
                               &lambda_m_r);

      // Calculate extremal wavespeeds
      Real lambda_l = std::min(lambda_m_l, lambda_m_r);
      Real lambda_r = std::max(lambda_p_l, lambda_p_r);

      // Calculate conserved quantities in L region (MB2005 3)
      cons_l[IDN][m] = rho_l * u_l[0];
      cons_l[IEN][m] = wgas_l * u_l[0] * u_l[0] - pgas_l;
      cons_l[ivx][m] = wgas_l * u_l[1] * u_l[0];
      cons_l[ivy][m] = wgas_l * u_l[2] * u_l[0];
      cons_l[ivz][m] = wgas_l * u_l[3] * u_l[0];

      // Calculate fluxes in L region (MB2005 2,3)
      flux_l[IDN][m] = rho_l * u_l[1];
      flux_l[IEN][m] = wgas_l * u_l[0] * u_l[1];
      flux_l[ivx][m] = wgas_l * u_l[1] * u_l[1] + pgas_l;
      flux_l[ivy][m] = wgas_l * u_l[2] * u_l[1];
      flux_l[ivz][m] = wgas_l * u_l[3] * u_l[1];

      // Calculate conserved quantities in R region (MB2005 3)
      cons_r[IDN][m] = rho_r * u_r[0];
      cons_r[IEN][m] = wgas_r * u_r[0] * u_r[0] - pgas_r;
      cons_r[ivx][m] = wgas_r * u_r[1] * u_r[0];
      cons_r[ivy][m] = wgas_r * u_r[2] * u_r[0];
      cons_r[ivz][m] = wgas_r * u_r[3] * u_r[0];

      // Calculate fluxes in R region (MB2005 2,3)
      flux_r[IDN][m] = rho_r * u_r[1];
      flux_r[IEN][m] = wgas_r * u_r[0] * u_r[1];
      flux_r[ivx][m] = wgas_r * u_r[1] * u_r[1] + pgas_r;
      flux_r[ivy][m] = wgas_r * u_r[2] * u_r[1];
      flux_r[ivz][m] = wgas_r * u_r[3] * u_r[1];

      Real lambda_diff_inv = 1.0 / (lambda_r-lambda_l);
      // Calculate conserved quantities in HLL region in GR (MB2005 9)
      for (int n = 0; n < NWAVE; ++n) {
        cons_hll[n][m] = (lambda_r*cons_r[n][m] - lambda_l*cons_l[n][m]
                          + flux_l[n][m] - flux_r[n][m]) * lambda_diff_inv;
      }

      // Calculate fluxes in HLL region (MB2005 11)
      for (int n = 0; n < NWAVE; ++n) {
        flux_hll[n][m] = (lambda_r*flux_l[n][m] - lambda_l*flux_r[n][m]
                          + lambda_l*lambda_r * (cons_r[n][m] - cons_l[n][m]))
          * lambda_diff_inv;
      }

      // Calculate contact wavespeed (MB2005 18)
      Real lambda_star;
      Real b = -(cons_hll[IEN][m] + flux_hll[ivx][m]);
      if (std::abs(flux_hll[IEN][m]) > TINY_NUMBER) {  // use quadratic formula
        // Follows algorithm in Numerical Recipes (section 5.6) for avoiding cancellations
        lambda_star = - 2.0 * cons_hll[ivx][m]
          / (b - std::sqrt(SQR(b) - 4.0*flux_hll[IEN][m]*cons_hll[ivx][m]));
      } else {  // no quadratic term
        lambda_star = - cons_hll[ivx][m] / b;
      }

      // Calculate contact pressure (MB2006 48)
      // Note: Could also use (MB2005 17), but note the first minus sign there is wrong.
      Real pgas_star = -flux_hll[IEN][m] * lambda_star + flux_hll[ivx][m];

      // Calculate conserved quantities in L* region (MB2005 16)
      Real vx_l_ratio = u_l[1] / u_l[0];
      lambda_diff_inv = 1.0 / (lambda_l - lambda_star);
      for (int n = 0; n < NWAVE; ++n) {
        cons_lstar[n][m] = cons_l[n][m] * (lambda_l-vx_l_ratio);
      }
      cons_lstar[IEN][m] += pgas_star*lambda_star - pgas_l*vx_l_ratio;
      cons_lstar[ivx][m] += pgas_star - pgas_l;
      for (int n = 0; n < NWAVE; ++n) {
        cons_lstar[n][m] *= lambda_diff_inv;
      }

      // Calculate fluxes in L* region (MB2005 14)
      for (int n = 0; n < NWAVE; ++n) {
        flux_lstar[n][m] = flux_l[n][m] + lambda_l * (cons_lstar[n][m] - cons_l[n][m]);
      }

      // Calculate conserved quantities in R* region (MB2005 16)
      Real vx_r_ratio = u_r[1] / u_r[0];
      lambda_diff_inv = 1.0 / (lambda_r - lambda_star);
      for (int n = 0; n < NWAVE; ++n) {
        cons_rstar[n][m] = cons_r[n][m] * (lambda_r-vx_r_ratio);
      }
      cons_rstar[IEN][m] += pgas_star*lambda_star - pgas_r*vx_r_ratio;
      cons_rstar[ivx][m] += pgas_star - pgas_r;
      for (int n = 0; n < NWAVE; ++n) {
        cons_rstar[n][m] *= lambda_diff_inv;
      }

      // Calculate fluxes in R* region (MB2005 14)
      for (int n = 0; n < NWAVE; ++n) {
        flux_rstar[n][m] = flux_r[n][m] + lambda_r * (cons_rstar[n][m] - cons_r[n][m]);
      }

      // Calculate interface velocity
      Real v_interface = 0.0;
      if (GENERAL_RELATIVITY) {
        v_interface = gi(i01,ipm) / std::sqrt(SQR(gi(i01,ipm)) - gi(I00,ipm)*gi(i11,ipm));
      }

      // Determine region of wavefan
      if (lambda_l >= v_interface) {  // L region
        for (int n=0; n < NWAVE; ++n) {
          cons_interface[n][m] = cons_l[n][m];
          flux_interface[n][m] = flux_l[n][m];
        }
      } else if (lambda_r <= v_interface) { // R region
        for (int n=0; n < NWAVE; ++n) {
          cons_interface[n][m] = cons_r[n][m];
          flux_interface[n][m] = flux_r[n][m];
        }
      } else if (lambda_star >= v_interface) {  // aL region
        for (int n=0; n< NWAVE; ++n) {
          cons_interface[n][m] = cons_lstar[n][m];
          flux_interface[n][m] = flux_lstar[n][m];
        }
      } else {  // c region
        for (int n=0; n < NWAVE; ++n) {
          cons_interface[n][m] = cons_rstar[n][m];
          flux_interface[n][m] = flux_rstar[n][m];
        }
      }

      // Set conserved quantities in GR
      if (GENERAL_RELATIVITY) {
        for (int n = 0; n < NWAVE; ++n) {
          cons(n,ipm) = cons_interface[n][m];
        }
      }

      // Set fluxes
      for (int n = 0; n < NHYDRO; ++n) {
        flux(n,k,j,ipm) = flux_interface[n][m];
      }
    }
  }

  // Transform fluxes to global coordinates if in GR
#if GENERAL_RELATIVITY
  {
    switch (ivx) {
      case IVX:
        pmb->pcoord->FluxToGlobal1(k, j, il, iu, cons, bb_normal, flux, ey, ez);
        break;
      case IVY:
        pmb->pcoord->FluxToGlobal2(k, j, il, iu, cons, bb_normal, flux, ey, ez);
        break;
      case IVZ:
        pmb->pcoord->FluxToGlobal3(k, j, il, iu, cons, bb_normal, flux, ey, ez);
        break;
    }
  }
#endif  // GENERAL_RELATIVITY
  return;
}

//----------------------------------------------------------------------------------------
// Non-frame-transforming HLLE implementation
// Inputs:
//   pmb: pointer to MeshBlock object
//   k,j: x3- and x2-indices
//   il,iu: lower and upper x1-indices
//   g,gi: 1D scratch arrays for metric coefficients
//   prim_l,prim_r: 1D arrays of left and right primitive states
// Outputs:
//   flux: 3D array of hydrodynamical fluxes across interfaces
// Notes:
//   implements HLLE algorithm similar to that of fluxcalc() in step_ch.c in Harm
//   derived from RiemannSolver() in hlle_rel_no_transform.cpp assuming ivx = IVY
//   same function as in hlle_rel.cpp

<<<<<<< HEAD
void HLLENonTransforming(MeshBlock *pmb, const int k, const int j, const int il,
                                const int iu, AthenaArray<Real> &g, AthenaArray<Real> &gi,
                                AthenaArray<Real> &prim_l, AthenaArray<Real> &prim_r,
                                AthenaArray<Real> &flux) {
=======
void HLLENonTransforming(MeshBlock *pmb, const int k, const int j,
                         const int il, const int iu,
                         AthenaArray<Real> &g, AthenaArray<Real> &gi,
                         AthenaArray<Real> &prim_l, AthenaArray<Real> &prim_r,
                         AthenaArray<Real> &flux) {
>>>>>>> 784871d5
#if GENERAL_RELATIVITY
  // Extract ratio of specific heats
  const Real gamma_adi = pmb->peos->GetGamma();
  const Real gamma_prime = gamma_adi/(gamma_adi-1.0);

  // Get metric components
  pmb->pcoord->Face2Metric(k, j, il, iu, g, gi);

  // Go through each interface
#pragma omp simd simdlen(SIMD_WIDTH)
  for (int i=il; i<=iu; i++) {
    // Extract metric
    Real g_00 = g(I00,i), g_01 = g(I01,i), g_02 = g(I02,i), g_03 = g(I03,i),
      g_10 = g(I01,i), g_11 = g(I11,i), g_12 = g(I12,i), g_13 = g(I13,i),
      g_20 = g(I02,i), g_21 = g(I12,i), g_22 = g(I22,i), g_23 = g(I23,i),
      g_30 = g(I03,i), g_31 = g(I13,i), g_32 = g(I23,i), g_33 = g(I33,i);
    Real g00 = gi(I00,i), g01 = gi(I01,i), g02 = gi(I02,i), g03 = gi(I03,i),
      g10 = gi(I01,i), g11 = gi(I11,i), g12 = gi(I12,i), g13 = gi(I13,i),
      g20 = gi(I02,i), g21 = gi(I12,i), g22 = gi(I22,i), g23 = gi(I23,i),
      g30 = gi(I03,i), g31 = gi(I13,i), g32 = gi(I23,i), g33 = gi(I33,i);
    Real alpha = std::sqrt(-1.0/g00);

    // Extract left primitives
    Real rho_l = prim_l(IDN,i);
    Real pgas_l = prim_l(IPR,i);
    Real uu1_l = prim_l(IVX,i);
    Real uu2_l = prim_l(IVY,i);
    Real uu3_l = prim_l(IVZ,i);

    // Extract right primitives
    Real rho_r = prim_r(IDN,i);
    Real pgas_r = prim_r(IPR,i);
    Real uu1_r = prim_r(IVX,i);
    Real uu2_r = prim_r(IVY,i);
    Real uu3_r = prim_r(IVZ,i);

    // Calculate 4-velocity in left state
    Real ucon_l[4], ucov_l[4];
    Real tmp = g_11*SQR(uu1_l) + 2.0*g_12*uu1_l*uu2_l + 2.0*g_13*uu1_l*uu3_l
      + g_22*SQR(uu2_l) + 2.0*g_23*uu2_l*uu3_l
      + g_33*SQR(uu3_l);
    Real gamma_l = std::sqrt(1.0 + tmp);
    ucon_l[0] = gamma_l / alpha;
    ucon_l[1] = uu1_l - alpha * gamma_l * g01;
    ucon_l[2] = uu2_l - alpha * gamma_l * g02;
    ucon_l[3] = uu3_l - alpha * gamma_l * g03;
    ucov_l[0] = g_00*ucon_l[0] + g_01*ucon_l[1] + g_02*ucon_l[2] + g_03*ucon_l[3];
    ucov_l[1] = g_10*ucon_l[0] + g_11*ucon_l[1] + g_12*ucon_l[2] + g_13*ucon_l[3];
    ucov_l[2] = g_20*ucon_l[0] + g_21*ucon_l[1] + g_22*ucon_l[2] + g_23*ucon_l[3];
    ucov_l[3] = g_30*ucon_l[0] + g_31*ucon_l[1] + g_32*ucon_l[2] + g_33*ucon_l[3];

    // Calculate 4-velocity in right state
    Real ucon_r[4], ucov_r[4];
    tmp = g_11*SQR(uu1_r) + 2.0*g_12*uu1_r*uu2_r + 2.0*g_13*uu1_r*uu3_r
      + g_22*SQR(uu2_r) + 2.0*g_23*uu2_r*uu3_r
      + g_33*SQR(uu3_r);
    Real gamma_r = std::sqrt(1.0 + tmp);
    ucon_r[0] = gamma_r / alpha;
    ucon_r[1] = uu1_r - alpha * gamma_r * g01;
    ucon_r[2] = uu2_r - alpha * gamma_r * g02;
    ucon_r[3] = uu3_r - alpha * gamma_r * g03;
    ucov_r[0] = g_00*ucon_r[0] + g_01*ucon_r[1] + g_02*ucon_r[2] + g_03*ucon_r[3];
    ucov_r[1] = g_10*ucon_r[0] + g_11*ucon_r[1] + g_12*ucon_r[2] + g_13*ucon_r[3];
    ucov_r[2] = g_20*ucon_r[0] + g_21*ucon_r[1] + g_22*ucon_r[2] + g_23*ucon_r[3];
    ucov_r[3] = g_30*ucon_r[0] + g_31*ucon_r[1] + g_32*ucon_r[2] + g_33*ucon_r[3];

    // Calculate wavespeeds in left state
    Real lambda_p_l, lambda_m_l;
    Real wgas_l = rho_l + gamma_adi/(gamma_adi-1.0) * pgas_l;
    pmb->peos->SoundSpeedsGR(wgas_l, pgas_l, ucon_l[0], ucon_l[IVY], g00, g02, g22,
                             &lambda_p_l, &lambda_m_l);

    // Calculate wavespeeds in right state
    Real lambda_p_r, lambda_m_r;
    Real wgas_r = rho_r + gamma_prime * pgas_r;
    pmb->peos->SoundSpeedsGR(wgas_r, pgas_r, ucon_r[0], ucon_r[IVY], g00, g02, g22,
                             &lambda_p_r, &lambda_m_r);

    // Calculate extremal wavespeeds
    Real lambda_l = std::min(lambda_m_l, lambda_m_r);
    Real lambda_r = std::max(lambda_p_l, lambda_p_r);

    // Calculate conserved quantities in L region (rho u^0 and T^0_\mu)
    Real cons_l[NWAVE];
    cons_l[IDN] = rho_l * ucon_l[0];
    cons_l[IEN] = wgas_l * ucon_l[0] * ucov_l[0] + pgas_l;
    cons_l[IVX] = wgas_l * ucon_l[0] * ucov_l[1];
    cons_l[IVY] = wgas_l * ucon_l[0] * ucov_l[2];
    cons_l[IVZ] = wgas_l * ucon_l[0] * ucov_l[3];

      // Calculate fluxes in L region (rho u^i and T^i_\mu, where i = IVY)
    Real flux_l[NWAVE];
    flux_l[IDN] = rho_l * ucon_l[IVY];
    flux_l[IEN] = wgas_l * ucon_l[IVY] * ucov_l[0];
    flux_l[IVX] = wgas_l * ucon_l[IVY] * ucov_l[1];
    flux_l[IVY] = wgas_l * ucon_l[IVY] * ucov_l[2];
    flux_l[IVZ] = wgas_l * ucon_l[IVY] * ucov_l[3];
    flux_l[IVY] += pgas_l;

    // Calculate conserved quantities in R region (rho u^0 and T^0_\mu)
    Real cons_r[NWAVE];
    cons_r[IDN] = rho_r * ucon_r[0];
    cons_r[IEN] = wgas_r * ucon_r[0] * ucov_r[0] + pgas_r;
    cons_r[IVX] = wgas_r * ucon_r[0] * ucov_r[1];
    cons_r[IVY] = wgas_r * ucon_r[0] * ucov_r[2];
    cons_r[IVZ] = wgas_r * ucon_r[0] * ucov_r[3];

    // Calculate fluxes in R region (rho u^i and T^i_\mu, where i = IVY)
    Real flux_r[NWAVE];
    flux_r[IDN] = rho_r * ucon_r[IVY];
    flux_r[IEN] = wgas_r * ucon_r[IVY] * ucov_r[0];
    flux_r[IVX] = wgas_r * ucon_r[IVY] * ucov_r[1];
    flux_r[IVY] = wgas_r * ucon_r[IVY] * ucov_r[2];
    flux_r[IVZ] = wgas_r * ucon_r[IVY] * ucov_r[3];
    flux_r[IVY] += pgas_r;

    Real flux_hll[NWAVE];
    Real lambda_diff_inv = 1.0 / (lambda_r - lambda_l);
    // Calculate fluxes in HLL region
    for (int n = 0; n < NWAVE; ++n) {
      flux_hll[n] = (lambda_r*flux_l[n] - lambda_l*flux_r[n]
                     + lambda_r*lambda_l * (cons_r[n] - cons_l[n])) * lambda_diff_inv;
    }

    // Determine region of wavefan
    Real *flux_interface;
    if (lambda_l >= 0.0) {  // L region
      flux_interface = flux_l;
    } else if (lambda_r <= 0.0) { // R region
      flux_interface = flux_r;
    } else {  // HLL region
      flux_interface = flux_hll;
    }

    // Set fluxes
    for (int n = 0; n < NHYDRO; ++n) {
      flux(n,k,j,i) = flux_interface[n];
    }
  }
#endif // GENERAL_RELATIVITY
  return;
}
} // namespace<|MERGE_RESOLUTION|>--- conflicted
+++ resolved
@@ -394,18 +394,11 @@
 //   derived from RiemannSolver() in hlle_rel_no_transform.cpp assuming ivx = IVY
 //   same function as in hlle_rel.cpp
 
-<<<<<<< HEAD
-void HLLENonTransforming(MeshBlock *pmb, const int k, const int j, const int il,
-                                const int iu, AthenaArray<Real> &g, AthenaArray<Real> &gi,
-                                AthenaArray<Real> &prim_l, AthenaArray<Real> &prim_r,
-                                AthenaArray<Real> &flux) {
-=======
 void HLLENonTransforming(MeshBlock *pmb, const int k, const int j,
                          const int il, const int iu,
                          AthenaArray<Real> &g, AthenaArray<Real> &gi,
                          AthenaArray<Real> &prim_l, AthenaArray<Real> &prim_r,
                          AthenaArray<Real> &flux) {
->>>>>>> 784871d5
 #if GENERAL_RELATIVITY
   // Extract ratio of specific heats
   const Real gamma_adi = pmb->peos->GetGamma();
