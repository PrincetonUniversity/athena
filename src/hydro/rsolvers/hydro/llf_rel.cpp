//========================================================================================
// Athena++ astrophysical MHD code
// Copyright(C) 2014 James M. Stone <jmstone@princeton.edu> and other code contributors
// Licensed under the 3-clause BSD License, see LICENSE file for details
//========================================================================================
//! \file llf_rel.cpp
//  \brief Implements local Lax-Friedrichs Riemann solver for relativistic hydrodynamics.

// C headers

// C++ headers
#include <algorithm>  // max(), min()
#include <cmath>      // sqrt()

// Athena++ headers
#include "../../../athena.hpp"                   // enums, macros
#include "../../../athena_arrays.hpp"            // AthenaArray
#include "../../../coordinates/coordinates.hpp"  // Coordinates
#include "../../../eos/eos.hpp"                  // EquationOfState
#include "../../../mesh/mesh.hpp"                // MeshBlock
#include "../../hydro.hpp"

namespace {
// Declarations
void LLFTransforming(MeshBlock *pmb, const int k, const int j,
                            const int il, const int iu, const int ivx,
                            const AthenaArray<Real> &bb, AthenaArray<Real> &bb_normal,
                            AthenaArray<Real> &g, AthenaArray<Real> &gi,
                            AthenaArray<Real> &prim_l, AthenaArray<Real> &prim_r,
                            AthenaArray<Real> &cons, AthenaArray<Real> &flux,
                            AthenaArray<Real> &ey, AthenaArray<Real> &ez);
void LLFNonTransforming(MeshBlock *pmb, const int k, const int j,
                               const int il, const int iu,
                               AthenaArray<Real> &g, AthenaArray<Real> &gi,
                               AthenaArray<Real> &prim_l, AthenaArray<Real> &prim_r,
                               AthenaArray<Real> &flux);
} // namespace

//----------------------------------------------------------------------------------------
// Riemann solver
// Inputs:
//   k,j: x3- and x2-indices
//   il,iu: lower and upper x1-indices
//   ivx: type of interface (IVX for x1, IVY for x2, IVZ for x3)
//   bb: 3D array of normal magnetic fields (not used)
//   prim_l,prim_r: 1D arrays of left and right primitive states
//   dxw: 1D arrays of mesh spacing in the x1 direction (not used)
// Outputs:
//   flux: 3D array of hydrodynamical fluxes across interfaces
//   ey,ez: 3D arrays of magnetic fluxes (electric fields) across interfaces (not used)
//   wct: 3D arrays of weighting factors for CT (not used)
// Notes:
//   prim_l, prim_r overwritten
//   implements LLF algorithm similar to that of fluxcalc() in step_ch.c in Harm

void Hydro::RiemannSolver(const int k, const int j, const int il, const int iu,
                          const int ivx, const AthenaArray<Real> &bb,
                          AthenaArray<Real> &prim_l, AthenaArray<Real> &prim_r,
                          AthenaArray<Real> &flux,
                          AthenaArray<Real> &ey, AthenaArray<Real> &ez,
                          AthenaArray<Real> &wct, const AthenaArray<Real> &dxw) {
  if (GENERAL_RELATIVITY && ivx == IVY && pmy_block->pcoord->IsPole(j)) {
    LLFNonTransforming(pmy_block, k, j, il, iu, g_, gi_, prim_l, prim_r, flux);
  } else {
    LLFTransforming(pmy_block, k, j, il, iu, ivx, bb, bb_normal_, g_, gi_, prim_l,
                    prim_r, cons_, flux, ey, ez);
  }
  return;
}

namespace {
//----------------------------------------------------------------------------------------
// Frame-transforming LLF implementation
// Inputs:
//   pmb: pointer to MeshBlock object
//   k,j: x3- and x2-indices
//   il,iu: lower and upper x1-indices
//   ivx: type of interface (IVX for x1, IVY for x2, IVZ for x3)
//   bb: 3D array of normal magnetic fields (not used)
//   bb_normal: 1D scratch array for normal magnetic fields
//   g,gi: 1D scratch arrays for metric coefficients
//   prim_l,prim_r: 1D arrays of left and right primitive states
//   cons: 1D scratch array for conserved quantities
// Outputs:
//   flux: 3D array of hydrodynamical fluxes across interfaces
//   ey,ez: 3D arrays of magnetic fluxes (electric fields) across interfaces (not used)
// Notes:
//   prim_l, prim_r overwritten
//   implements LLF algorithm similar to that of fluxcalc() in step_ch.c in Harm
//   references Mignone & Bodo 2005, MNRAS 364 126 (MB)

void LLFTransforming(MeshBlock *pmb, const int k, const int j,
                            const int il, const int iu, const int ivx,
                            const AthenaArray<Real> &bb, AthenaArray<Real> &bb_normal,
                            AthenaArray<Real> &g, AthenaArray<Real> &gi,
                            AthenaArray<Real> &prim_l, AthenaArray<Real> &prim_r,
                            AthenaArray<Real> &cons, AthenaArray<Real> &flux,
                            AthenaArray<Real> &ey, AthenaArray<Real> &ez) {
  // Transform primitives to locally flat coordinates if in GR
#if GENERAL_RELATIVITY
  {
    switch (ivx) {
      case IVX:
        pmb->pcoord->PrimToLocal1(k, j, il, iu, bb, prim_l, prim_r, bb_normal);
        break;
      case IVY:
        pmb->pcoord->PrimToLocal2(k, j, il, iu, bb, prim_l, prim_r, bb_normal);
        break;
      case IVZ:
        pmb->pcoord->PrimToLocal3(k, j, il, iu, bb, prim_l, prim_r, bb_normal);
        break;
    }
  }
#endif  // GENERAL_RELATIVITY

  // Calculate cyclic permutations of indices
  int ivy = IVX + ((ivx-IVX)+1)%3;
  int ivz = IVX + ((ivx-IVX)+2)%3;

  // Extract ratio of specific heats
  const Real gamma_adi = pmb->peos->GetGamma();
  const Real gamma_prime = gamma_adi/(gamma_adi - 1.0);

  // Go through each interface
#pragma omp simd simdlen(SIMD_WIDTH)
  for (int i=il; i<=iu; ++i) {
    // Extract left primitives
    Real rho_l = prim_l(IDN,i);
    Real pgas_l = prim_l(IPR,i);
    Real u_l[4];
    if (GENERAL_RELATIVITY) {
      Real vx_l = prim_l(ivx,i);
      Real vy_l = prim_l(ivy,i);
      Real vz_l = prim_l(ivz,i);
      u_l[0] = std::sqrt(1.0 + SQR(vx_l) + SQR(vy_l) + SQR(vz_l));
      u_l[1] = vx_l;
      u_l[2] = vy_l;
      u_l[3] = vz_l;
    } else {  // SR
      Real vx_l = prim_l(ivx,i);
      Real vy_l = prim_l(ivy,i);
      Real vz_l = prim_l(ivz,i);
      u_l[0] = std::sqrt(1.0 / (1.0 - SQR(vx_l) - SQR(vy_l) - SQR(vz_l)));
      u_l[1] = u_l[0] * vx_l;
      u_l[2] = u_l[0] * vy_l;
      u_l[3] = u_l[0] * vz_l;
    }

    // Extract right primitives
    Real rho_r = prim_r(IDN,i);
    Real pgas_r = prim_r(IPR,i);
    Real u_r[4];
    if (GENERAL_RELATIVITY) {
      Real vx_r = prim_r(ivx,i);
      Real vy_r = prim_r(ivy,i);
      Real vz_r = prim_r(ivz,i);
      u_r[0] = std::sqrt(1.0 + SQR(vx_r) + SQR(vy_r) + SQR(vz_r));
      u_r[1] = vx_r;
      u_r[2] = vy_r;
      u_r[3] = vz_r;
    } else {  // SR
      Real vx_r = prim_r(ivx,i);
      Real vy_r = prim_r(ivy,i);
      Real vz_r = prim_r(ivz,i);
      u_r[0] = std::sqrt(1.0 / (1.0 - SQR(vx_r) - SQR(vy_r) - SQR(vz_r)));
      u_r[1] = u_r[0] * vx_r;
      u_r[2] = u_r[0] * vy_r;
      u_r[3] = u_r[0] * vz_r;
    }

    // Calculate wavespeeds in left state (MB 23)
    Real lambda_p_l, lambda_m_l;
    Real wgas_l = rho_l + gamma_prime * pgas_l;
    pmb->peos->SoundSpeedsSR(wgas_l, pgas_l, u_l[1]/u_l[0], SQR(u_l[0]), &lambda_p_l,
                             &lambda_m_l);

    // Calculate wavespeeds in right state (MB 23)
    Real lambda_p_r, lambda_m_r;
    Real wgas_r = rho_r + gamma_prime * pgas_r;
    pmb->peos->SoundSpeedsSR(wgas_r, pgas_r, u_r[1]/u_r[0], SQR(u_r[0]), &lambda_p_r,
                             &lambda_m_r);

    // Calculate extremal wavespeed
    Real lambda_l = std::min(lambda_m_l, lambda_m_r);
    Real lambda_r = std::max(lambda_p_l, lambda_p_r);
    Real lambda = std::max(lambda_r, -lambda_l);

    // Calculate conserved quantities in L region (MB 3)
    Real cons_l[NWAVE];
    cons_l[IDN] = rho_l * u_l[0];
    cons_l[IEN] = wgas_l * u_l[0] * u_l[0] - pgas_l;
    cons_l[ivx] = wgas_l * u_l[1] * u_l[0];
    cons_l[ivy] = wgas_l * u_l[2] * u_l[0];
    cons_l[ivz] = wgas_l * u_l[3] * u_l[0];

    // Calculate fluxes in L region (MB 2,3)
    Real flux_l[NWAVE];
    flux_l[IDN] = rho_l * u_l[1];
    flux_l[IEN] = wgas_l * u_l[0] * u_l[1];
    flux_l[ivx] = wgas_l * u_l[1] * u_l[1] + pgas_l;
    flux_l[ivy] = wgas_l * u_l[2] * u_l[1];
    flux_l[ivz] = wgas_l * u_l[3] * u_l[1];

    // Calculate conserved quantities in R region (MB 3)
    Real cons_r[NWAVE];
    cons_r[IDN] = rho_r * u_r[0];
    cons_r[IEN] = wgas_r * u_r[0] * u_r[0] - pgas_r;
    cons_r[ivx] = wgas_r * u_r[1] * u_r[0];
    cons_r[ivy] = wgas_r * u_r[2] * u_r[0];
    cons_r[ivz] = wgas_r * u_r[3] * u_r[0];

    // Calculate fluxes in R region (MB 2,3)
    Real flux_r[NWAVE];
    flux_r[IDN] = rho_r * u_r[1];
    flux_r[IEN] = wgas_r * u_r[0] * u_r[1];
    flux_r[ivx] = wgas_r * u_r[1] * u_r[1] + pgas_r;
    flux_r[ivy] = wgas_r * u_r[2] * u_r[1];
    flux_r[ivz] = wgas_r * u_r[3] * u_r[1];

    // Set conserved quantities in GR
    if (GENERAL_RELATIVITY) {
      for (int n = 0; n < NWAVE; ++n) {
        cons(n,i) = 0.5 * (cons_r[n] + cons_l[n] + (flux_l[n] - flux_r[n]) / lambda);
      }
    }

    // Set fluxes
    for (int n = 0; n < NHYDRO; ++n) {
      flux(n,k,j,i) = 0.5 * (flux_l[n] + flux_r[n] - lambda * (cons_r[n] - cons_l[n]));
    }
  }

  // Transform fluxes to global coordinates if in GR
#if GENERAL_RELATIVITY
  {
    switch (ivx) {
      case IVX:
        pmb->pcoord->FluxToGlobal1(k, j, il, iu, cons, bb_normal, flux, ey, ez);
        break;
      case IVY:
        pmb->pcoord->FluxToGlobal2(k, j, il, iu, cons, bb_normal, flux, ey, ez);
        break;
      case IVZ:
        pmb->pcoord->FluxToGlobal3(k, j, il, iu, cons, bb_normal, flux, ey, ez);
        break;
    }
  }
#endif  // GENERAL_RELATIVITY
  return;
}

//----------------------------------------------------------------------------------------
// Non-frame-transforming LLF implementation
// Inputs:
//   pmb: pointer to MeshBlock object
//   k,j: x3- and x2-indices
//   il,iu: lower and upper x1-indices
//   g,gi: 1D scratch arrays for metric coefficients
//   prim_l,prim_r: 1D arrays of left and right primitive states
// Outputs:
//   flux: 3D array of hydrodynamical fluxes across interfaces
// Notes:
//   implements LLF algorithm similar to that of fluxcalc() in step_ch.c in Harm
//   derived from RiemannSolver() in llf_rel_no_transform.cpp assuming ivx = IVY

void LLFNonTransforming(MeshBlock *pmb, const int k, const int j,
                               const int il, const int iu,
                               AthenaArray<Real> &g, AthenaArray<Real> &gi,
                               AthenaArray<Real> &prim_l, AthenaArray<Real> &prim_r,
                               AthenaArray<Real> &flux) {
#if GENERAL_RELATIVITY
  // Extract ratio of specific heats
  const Real gamma_adi = pmb->peos->GetGamma();
  const Real gamma_prime = gamma_adi/(gamma_adi-1.0);

  // Get metric components
  pmb->pcoord->Face2Metric(k, j, il, iu, g, gi);

  // Go through each interface
<<<<<<< HEAD
#pragma omp simd simdlen(SIMD_WIDTH)
  for (int i = il; i <= iu; ++i) {

=======
#pragma omp simd
  for (int i=il; i<=iu; ++i) {
>>>>>>> b58b20b5
    // Extract metric
    Real g_00 = g(I00,i), g_01 = g(I01,i), g_02 = g(I02,i), g_03 = g(I03,i),
      g_10 = g(I01,i), g_11 = g(I11,i), g_12 = g(I12,i), g_13 = g(I13,i),
      g_20 = g(I02,i), g_21 = g(I12,i), g_22 = g(I22,i), g_23 = g(I23,i),
      g_30 = g(I03,i), g_31 = g(I13,i), g_32 = g(I23,i), g_33 = g(I33,i);
    Real g00 = gi(I00,i), g01 = gi(I01,i), g02 = gi(I02,i), g03 = gi(I03,i),
      g10 = gi(I01,i), g11 = gi(I11,i), g12 = gi(I12,i), g13 = gi(I13,i),
      g20 = gi(I02,i), g21 = gi(I12,i), g22 = gi(I22,i), g23 = gi(I23,i),
      g30 = gi(I03,i), g31 = gi(I13,i), g32 = gi(I23,i), g33 = gi(I33,i);
    Real alpha = std::sqrt(-1.0/g00);

    // Extract left primitives
<<<<<<< HEAD
    Real rho_l = prim_l(IDN,k,j,i);
    Real pgas_l = prim_l(IPR,k,j,i);
    Real uu1_l = prim_l(IVX,k,j,i);
    Real uu2_l = prim_l(IVY,k,j,i);
    Real uu3_l = prim_l(IVZ,k,j,i);

    // Extract right primitives
    Real rho_r = prim_r(IDN,k,j,i);
    Real pgas_r = prim_r(IPR,k,j,i);
    Real uu1_r = prim_r(IVX,k,j,i);
    Real uu2_r = prim_r(IVY,k,j,i);
    Real uu3_r = prim_r(IVZ,k,j,i);
=======
    const Real &rho_l = prim_l(IDN,i);
    const Real &pgas_l = prim_l(IPR,i);
    const Real &uu1_l = prim_l(IVX,i);
    const Real &uu2_l = prim_l(IVY,i);
    const Real &uu3_l = prim_l(IVZ,i);

    // Extract right primitives
    const Real &rho_r = prim_r(IDN,i);
    const Real &pgas_r = prim_r(IPR,i);
    const Real &uu1_r = prim_r(IVX,i);
    const Real &uu2_r = prim_r(IVY,i);
    const Real &uu3_r = prim_r(IVZ,i);
>>>>>>> b58b20b5

    // Calculate 4-velocity in left state
    Real ucon_l[4], ucov_l[4];
    Real tmp = g_11*SQR(uu1_l) + 2.0*g_12*uu1_l*uu2_l + 2.0*g_13*uu1_l*uu3_l
               + g_22*SQR(uu2_l) + 2.0*g_23*uu2_l*uu3_l
               + g_33*SQR(uu3_l);
    Real gamma_l = std::sqrt(1.0 + tmp);
    ucon_l[0] = gamma_l / alpha;
    ucon_l[1] = uu1_l - alpha * gamma_l * g01;
    ucon_l[2] = uu2_l - alpha * gamma_l * g02;
    ucon_l[3] = uu3_l - alpha * gamma_l * g03;
    ucov_l[0] = g_00*ucon_l[0] + g_01*ucon_l[1] + g_02*ucon_l[2] + g_03*ucon_l[3];
    ucov_l[1] = g_10*ucon_l[0] + g_11*ucon_l[1] + g_12*ucon_l[2] + g_13*ucon_l[3];
    ucov_l[2] = g_20*ucon_l[0] + g_21*ucon_l[1] + g_22*ucon_l[2] + g_23*ucon_l[3];
    ucov_l[3] = g_30*ucon_l[0] + g_31*ucon_l[1] + g_32*ucon_l[2] + g_33*ucon_l[3];

    // Calculate 4-velocity in right state
    Real ucon_r[4], ucov_r[4];
    tmp = g_11*SQR(uu1_r) + 2.0*g_12*uu1_r*uu2_r + 2.0*g_13*uu1_r*uu3_r
          + g_22*SQR(uu2_r) + 2.0*g_23*uu2_r*uu3_r
          + g_33*SQR(uu3_r);
    Real gamma_r = std::sqrt(1.0 + tmp);
    ucon_r[0] = gamma_r / alpha;
    ucon_r[1] = uu1_r - alpha * gamma_r * g01;
    ucon_r[2] = uu2_r - alpha * gamma_r * g02;
    ucon_r[3] = uu3_r - alpha * gamma_r * g03;
    ucov_r[0] = g_00*ucon_r[0] + g_01*ucon_r[1] + g_02*ucon_r[2] + g_03*ucon_r[3];
    ucov_r[1] = g_10*ucon_r[0] + g_11*ucon_r[1] + g_12*ucon_r[2] + g_13*ucon_r[3];
    ucov_r[2] = g_20*ucon_r[0] + g_21*ucon_r[1] + g_22*ucon_r[2] + g_23*ucon_r[3];
    ucov_r[3] = g_30*ucon_r[0] + g_31*ucon_r[1] + g_32*ucon_r[2] + g_33*ucon_r[3];

    // Calculate wavespeeds in left state
    Real lambda_p_l, lambda_m_l;
    Real wgas_l = rho_l + gamma_prime * pgas_l;
    pmb->peos->SoundSpeedsGR(wgas_l, pgas_l, ucon_l[0], ucon_l[IVY], g00, g02, g22,
                             &lambda_p_l, &lambda_m_l);

    // Calculate wavespeeds in right state
    Real lambda_p_r, lambda_m_r;
    Real wgas_r = rho_r + gamma_prime * pgas_r;
    pmb->peos->SoundSpeedsGR(wgas_r, pgas_r, ucon_r[0], ucon_r[IVY], g00, g02, g22,
                             &lambda_p_r, &lambda_m_r);

    // Calculate extremal wavespeed
    Real lambda_l = std::min(lambda_m_l, lambda_m_r);
    Real lambda_r = std::max(lambda_p_l, lambda_p_r);
    Real lambda = std::max(lambda_r, -lambda_l);

    // Calculate conserved quantities in L region (rho u^0 and T^0_\mu)
    Real cons_l[NWAVE];
    cons_l[IDN] = rho_l * ucon_l[0];
    cons_l[IEN] = wgas_l * ucon_l[0] * ucov_l[0] + pgas_l;
    cons_l[IVX] = wgas_l * ucon_l[0] * ucov_l[1];
    cons_l[IVY] = wgas_l * ucon_l[0] * ucov_l[2];
    cons_l[IVZ] = wgas_l * ucon_l[0] * ucov_l[3];

    // Calculate fluxes in L region (rho u^i and T^i_\mu, where i = IVY)
    Real flux_l[NWAVE];
    flux_l[IDN] = rho_l * ucon_l[IVY];
    flux_l[IEN] = wgas_l * ucon_l[IVY] * ucov_l[0];
    flux_l[IVX] = wgas_l * ucon_l[IVY] * ucov_l[1];
    flux_l[IVY] = wgas_l * ucon_l[IVY] * ucov_l[2];
    flux_l[IVZ] = wgas_l * ucon_l[IVY] * ucov_l[3];
    flux_l[IVY] += pgas_l;

    // Calculate conserved quantities in R region (rho u^0 and T^0_\mu)
    Real cons_r[NWAVE];
    cons_r[IDN] = rho_r * ucon_r[0];
    cons_r[IEN] = wgas_r * ucon_r[0] * ucov_r[0] + pgas_r;
    cons_r[IVX] = wgas_r * ucon_r[0] * ucov_r[1];
    cons_r[IVY] = wgas_r * ucon_r[0] * ucov_r[2];
    cons_r[IVZ] = wgas_r * ucon_r[0] * ucov_r[3];

    // Calculate fluxes in R region (rho u^i and T^i_\mu, where i = IVY)
    Real flux_r[NWAVE];
    flux_r[IDN] = rho_r * ucon_r[IVY];
    flux_r[IEN] = wgas_r * ucon_r[IVY] * ucov_r[0];
    flux_r[IVX] = wgas_r * ucon_r[IVY] * ucov_r[1];
    flux_r[IVY] = wgas_r * ucon_r[IVY] * ucov_r[2];
    flux_r[IVZ] = wgas_r * ucon_r[IVY] * ucov_r[3];
    flux_r[IVY] += pgas_r;

    // Set fluxes
    for (int n = 0; n < NHYDRO; ++n) {
      flux(n,k,j,i) = 0.5 * (flux_l[n] + flux_r[n] - lambda * (cons_r[n] - cons_l[n]));
    }
  }
#endif  // GENERAL_RELATIVITY
  return;
}
} // namespace<|MERGE_RESOLUTION|>--- conflicted
+++ resolved
@@ -23,18 +23,18 @@
 namespace {
 // Declarations
 void LLFTransforming(MeshBlock *pmb, const int k, const int j,
-                            const int il, const int iu, const int ivx,
-                            const AthenaArray<Real> &bb, AthenaArray<Real> &bb_normal,
-                            AthenaArray<Real> &g, AthenaArray<Real> &gi,
-                            AthenaArray<Real> &prim_l, AthenaArray<Real> &prim_r,
-                            AthenaArray<Real> &cons, AthenaArray<Real> &flux,
-                            AthenaArray<Real> &ey, AthenaArray<Real> &ez);
+		     const int il, const int iu, const int ivx,
+		     const AthenaArray<Real> &bb, AthenaArray<Real> &bb_normal,
+		     AthenaArray<Real> &g, AthenaArray<Real> &gi,
+		     AthenaArray<Real> &prim_l, AthenaArray<Real> &prim_r,
+		     AthenaArray<Real> &cons, AthenaArray<Real> &flux,
+		     AthenaArray<Real> &ey, AthenaArray<Real> &ez);
 void LLFNonTransforming(MeshBlock *pmb, const int k, const int j,
-                               const int il, const int iu,
-                               AthenaArray<Real> &g, AthenaArray<Real> &gi,
-                               AthenaArray<Real> &prim_l, AthenaArray<Real> &prim_r,
-                               AthenaArray<Real> &flux);
-} // namespace
+			const int il, const int iu,
+			AthenaArray<Real> &g, AthenaArray<Real> &gi,
+			AthenaArray<Real> &prim_l, AthenaArray<Real> &prim_r,
+			AthenaArray<Real> &flux);
+} //namespace
 
 //----------------------------------------------------------------------------------------
 // Riemann solver
@@ -89,26 +89,26 @@
 //   implements LLF algorithm similar to that of fluxcalc() in step_ch.c in Harm
 //   references Mignone & Bodo 2005, MNRAS 364 126 (MB)
 
-void LLFTransforming(MeshBlock *pmb, const int k, const int j,
-                            const int il, const int iu, const int ivx,
-                            const AthenaArray<Real> &bb, AthenaArray<Real> &bb_normal,
-                            AthenaArray<Real> &g, AthenaArray<Real> &gi,
-                            AthenaArray<Real> &prim_l, AthenaArray<Real> &prim_r,
-                            AthenaArray<Real> &cons, AthenaArray<Real> &flux,
-                            AthenaArray<Real> &ey, AthenaArray<Real> &ez) {
+void LLFTransforming(MeshBlock *pmb, const int k, const int j, const int il,
+		     const int iu, const int ivx, const AthenaArray<Real> &bb,
+		     AthenaArray<Real> &bb_normal, AthenaArray<Real> &g,
+		     AthenaArray<Real> &gi,
+		     AthenaArray<Real> &prim_l, AthenaArray<Real> &prim_r,
+		     AthenaArray<Real> &cons, AthenaArray<Real> &flux,
+		     AthenaArray<Real> &ey, AthenaArray<Real> &ez) {
   // Transform primitives to locally flat coordinates if in GR
 #if GENERAL_RELATIVITY
   {
     switch (ivx) {
-      case IVX:
-        pmb->pcoord->PrimToLocal1(k, j, il, iu, bb, prim_l, prim_r, bb_normal);
-        break;
-      case IVY:
-        pmb->pcoord->PrimToLocal2(k, j, il, iu, bb, prim_l, prim_r, bb_normal);
-        break;
-      case IVZ:
-        pmb->pcoord->PrimToLocal3(k, j, il, iu, bb, prim_l, prim_r, bb_normal);
-        break;
+    case IVX:
+      pmb->pcoord->PrimToLocal1(k, j, il, iu, bb, prim_l, prim_r, bb_normal);
+      break;
+    case IVY:
+      pmb->pcoord->PrimToLocal2(k, j, il, iu, bb, prim_l, prim_r, bb_normal);
+      break;
+    case IVZ:
+      pmb->pcoord->PrimToLocal3(k, j, il, iu, bb, prim_l, prim_r, bb_normal);
+      break;
     }
   }
 #endif  // GENERAL_RELATIVITY
@@ -234,15 +234,15 @@
 #if GENERAL_RELATIVITY
   {
     switch (ivx) {
-      case IVX:
-        pmb->pcoord->FluxToGlobal1(k, j, il, iu, cons, bb_normal, flux, ey, ez);
-        break;
-      case IVY:
-        pmb->pcoord->FluxToGlobal2(k, j, il, iu, cons, bb_normal, flux, ey, ez);
-        break;
-      case IVZ:
-        pmb->pcoord->FluxToGlobal3(k, j, il, iu, cons, bb_normal, flux, ey, ez);
-        break;
+    case IVX:
+      pmb->pcoord->FluxToGlobal1(k, j, il, iu, cons, bb_normal, flux, ey, ez);
+      break;
+    case IVY:
+      pmb->pcoord->FluxToGlobal2(k, j, il, iu, cons, bb_normal, flux, ey, ez);
+      break;
+    case IVZ:
+      pmb->pcoord->FluxToGlobal3(k, j, il, iu, cons, bb_normal, flux, ey, ez);
+      break;
     }
   }
 #endif  // GENERAL_RELATIVITY
@@ -264,10 +264,10 @@
 //   derived from RiemannSolver() in llf_rel_no_transform.cpp assuming ivx = IVY
 
 void LLFNonTransforming(MeshBlock *pmb, const int k, const int j,
-                               const int il, const int iu,
-                               AthenaArray<Real> &g, AthenaArray<Real> &gi,
-                               AthenaArray<Real> &prim_l, AthenaArray<Real> &prim_r,
-                               AthenaArray<Real> &flux) {
+                        const int il, const int iu,
+                        AthenaArray<Real> &g, AthenaArray<Real> &gi,
+                        AthenaArray<Real> &prim_l, AthenaArray<Real> &prim_r,
+                        AthenaArray<Real> &flux) {
 #if GENERAL_RELATIVITY
   // Extract ratio of specific heats
   const Real gamma_adi = pmb->peos->GetGamma();
@@ -277,14 +277,8 @@
   pmb->pcoord->Face2Metric(k, j, il, iu, g, gi);
 
   // Go through each interface
-<<<<<<< HEAD
 #pragma omp simd simdlen(SIMD_WIDTH)
-  for (int i = il; i <= iu; ++i) {
-
-=======
-#pragma omp simd
   for (int i=il; i<=iu; ++i) {
->>>>>>> b58b20b5
     // Extract metric
     Real g_00 = g(I00,i), g_01 = g(I01,i), g_02 = g(I02,i), g_03 = g(I03,i),
       g_10 = g(I01,i), g_11 = g(I11,i), g_12 = g(I12,i), g_13 = g(I13,i),
@@ -297,39 +291,24 @@
     Real alpha = std::sqrt(-1.0/g00);
 
     // Extract left primitives
-<<<<<<< HEAD
-    Real rho_l = prim_l(IDN,k,j,i);
-    Real pgas_l = prim_l(IPR,k,j,i);
-    Real uu1_l = prim_l(IVX,k,j,i);
-    Real uu2_l = prim_l(IVY,k,j,i);
-    Real uu3_l = prim_l(IVZ,k,j,i);
+    Real rho_l = prim_l(IDN,i);
+    Real pgas_l = prim_l(IPR,i);
+    Real uu1_l = prim_l(IVX,i);
+    Real uu2_l = prim_l(IVY,i);
+    Real uu3_l = prim_l(IVZ,i);
 
     // Extract right primitives
-    Real rho_r = prim_r(IDN,k,j,i);
-    Real pgas_r = prim_r(IPR,k,j,i);
-    Real uu1_r = prim_r(IVX,k,j,i);
-    Real uu2_r = prim_r(IVY,k,j,i);
-    Real uu3_r = prim_r(IVZ,k,j,i);
-=======
-    const Real &rho_l = prim_l(IDN,i);
-    const Real &pgas_l = prim_l(IPR,i);
-    const Real &uu1_l = prim_l(IVX,i);
-    const Real &uu2_l = prim_l(IVY,i);
-    const Real &uu3_l = prim_l(IVZ,i);
-
-    // Extract right primitives
-    const Real &rho_r = prim_r(IDN,i);
-    const Real &pgas_r = prim_r(IPR,i);
-    const Real &uu1_r = prim_r(IVX,i);
-    const Real &uu2_r = prim_r(IVY,i);
-    const Real &uu3_r = prim_r(IVZ,i);
->>>>>>> b58b20b5
+    Real rho_r = prim_r(IDN,i);
+    Real pgas_r = prim_r(IPR,i);
+    Real uu1_r = prim_r(IVX,i);
+    Real uu2_r = prim_r(IVY,i);
+    Real uu3_r = prim_r(IVZ,i);
 
     // Calculate 4-velocity in left state
     Real ucon_l[4], ucov_l[4];
     Real tmp = g_11*SQR(uu1_l) + 2.0*g_12*uu1_l*uu2_l + 2.0*g_13*uu1_l*uu3_l
-               + g_22*SQR(uu2_l) + 2.0*g_23*uu2_l*uu3_l
-               + g_33*SQR(uu3_l);
+             + g_22*SQR(uu2_l) + 2.0*g_23*uu2_l*uu3_l
+             + g_33*SQR(uu3_l);
     Real gamma_l = std::sqrt(1.0 + tmp);
     ucon_l[0] = gamma_l / alpha;
     ucon_l[1] = uu1_l - alpha * gamma_l * g01;
@@ -343,8 +322,8 @@
     // Calculate 4-velocity in right state
     Real ucon_r[4], ucov_r[4];
     tmp = g_11*SQR(uu1_r) + 2.0*g_12*uu1_r*uu2_r + 2.0*g_13*uu1_r*uu3_r
-          + g_22*SQR(uu2_r) + 2.0*g_23*uu2_r*uu3_r
-          + g_33*SQR(uu3_r);
+        + g_22*SQR(uu2_r) + 2.0*g_23*uu2_r*uu3_r
+        + g_33*SQR(uu3_r);
     Real gamma_r = std::sqrt(1.0 + tmp);
     ucon_r[0] = gamma_r / alpha;
     ucon_r[1] = uu1_r - alpha * gamma_r * g01;
@@ -359,13 +338,13 @@
     Real lambda_p_l, lambda_m_l;
     Real wgas_l = rho_l + gamma_prime * pgas_l;
     pmb->peos->SoundSpeedsGR(wgas_l, pgas_l, ucon_l[0], ucon_l[IVY], g00, g02, g22,
-                             &lambda_p_l, &lambda_m_l);
+        &lambda_p_l, &lambda_m_l);
 
     // Calculate wavespeeds in right state
     Real lambda_p_r, lambda_m_r;
     Real wgas_r = rho_r + gamma_prime * pgas_r;
     pmb->peos->SoundSpeedsGR(wgas_r, pgas_r, ucon_r[0], ucon_r[IVY], g00, g02, g22,
-                             &lambda_p_r, &lambda_m_r);
+        &lambda_p_r, &lambda_m_r);
 
     // Calculate extremal wavespeed
     Real lambda_l = std::min(lambda_m_l, lambda_m_r);
@@ -411,7 +390,7 @@
       flux(n,k,j,i) = 0.5 * (flux_l[n] + flux_r[n] - lambda * (cons_r[n] - cons_l[n]));
     }
   }
-#endif  // GENERAL_RELATIVITY
+#endif // GENERAL_RELATIVITY
   return;
 }
-} // namespace+} //namespace