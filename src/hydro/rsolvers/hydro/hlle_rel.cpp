//========================================================================================
// Athena++ astrophysical MHD code
// Copyright(C) 2014 James M. Stone <jmstone@princeton.edu> and other code contributors
// Licensed under the 3-clause BSD License, see LICENSE file for details
//========================================================================================
//! \file hlle_rel.cpp
//  \brief Implements HLLE Riemann solver for relativistic hydrodynamics.

// C headers

// C++ headers
#include <algorithm>  // max(), min()
#include <cmath>      // sqrt()

// Athena++ headers
#include "../../../athena.hpp"                   // enums, macros
#include "../../../athena_arrays.hpp"            // AthenaArray
#include "../../../coordinates/coordinates.hpp"  // Coordinates
#include "../../../eos/eos.hpp"                  // EquationOfState
#include "../../../mesh/mesh.hpp"                // MeshBlock
#include "../../hydro.hpp"

namespace {
// Declarations
void HLLETransforming(MeshBlock *pmb, const int k, const int j,
                      const int il, const int iu, const int ivx,
                      AthenaArray<Real> &g, AthenaArray<Real> &gi,
                      AthenaArray<Real> &prim_l, AthenaArray<Real> &prim_r,
                      AthenaArray<Real> &cons, AthenaArray<Real> &flux);
void HLLENonTransforming(MeshBlock *pmb, const int k, const int j,
                         const int il, const int iu,
                         AthenaArray<Real> &g, AthenaArray<Real> &gi,
                         AthenaArray<Real> &prim_l, AthenaArray<Real> &prim_r,
                         AthenaArray<Real> &flux);
} // namespace

//----------------------------------------------------------------------------------------
// Riemann solver
// Inputs:
//   k,j: x3- and x2-indices
//   il,iu: lower and upper x1-indices
//   ivx: type of interface (IVX for x1, IVY for x2, IVZ for x3)
//   prim_l,prim_r: 1D arrays of left and right primitive states
//   dxw: 1D arrays of mesh spacing in the x1 direction (not used)
// Outputs:
//   flux: 3D array of hydrodynamical fluxes across interfaces
// Notes:
//   prim_l, prim_r overwritten
//   tries to implement HLLE algorithm from Mignone & Bodo 2005, MNRAS 364 126 (MB)
//   otherwise implements HLLE algorithm similar to that of fluxcalc() in step_ch.c in
//       Harm

void Hydro::RiemannSolver(const int k, const int j, const int il, const int iu,
<<<<<<< HEAD
                          const int ivx, const AthenaArray<Real> &bb,
                          AthenaArray<Real> &prim_l, AthenaArray<Real> &prim_r,
                          AthenaArray<Real> &flux,
                          AthenaArray<Real> &ey, AthenaArray<Real> &ez,
                          AthenaArray<Real> &wct, const AthenaArray<Real> &dxw) {
=======
                          const int ivx,
                          AthenaArray<Real> &prim_l, AthenaArray<Real> &prim_r,
                          AthenaArray<Real> &flux, const AthenaArray<Real> &dxw) {
>>>>>>> 17ac9f71
  if (GENERAL_RELATIVITY && ivx == IVY && pmy_block->pcoord->IsPole(j)) {
    HLLENonTransforming(pmy_block, k, j, il, iu, g_, gi_, prim_l, prim_r, flux);
  } else {
    HLLETransforming(pmy_block, k, j, il, iu, ivx, g_, gi_, prim_l, prim_r, cons_, flux);
  }
  return;
}

namespace {
//----------------------------------------------------------------------------------------
// Frame-transforming HLLE implementation
// Inputs:
//   pmb: pointer to MeshBlock object
//   k,j: x3- and x2-indices
//   il,iu: lower and upper x1-indices
//   ivx: type of interface (IVX for x1, IVY for x2, IVZ for x3)
//   g,gi: 1D scratch arrays for metric coefficients
//   prim_l,prim_r: 1D arrays of left and right primitive states
//   cons: 1D scratch array for conserved quantities
// Outputs:
//   flux: 3D array of hydrodynamical fluxes across interfaces
// Notes:
//   prim_l, prim_r overwritten
//   implements HLLE algorithm from Mignone & Bodo 2005, MNRAS 364 126 (MB)

void HLLETransforming(MeshBlock *pmb, const int k, const int j, const int il,
<<<<<<< HEAD

                      const int iu, const int ivx, const AthenaArray<Real> &bb,
                      AthenaArray<Real> &bb_normal, AthenaArray<Real> &g,
                      AthenaArray<Real> &gi,
=======
                      const int iu, const int ivx,
                      AthenaArray<Real> &g, AthenaArray<Real> &gi,
>>>>>>> 17ac9f71
                      AthenaArray<Real> &prim_l, AthenaArray<Real> &prim_r,
                      AthenaArray<Real> &cons, AthenaArray<Real> &flux) {
  // Calculate metric if in GR
  int i01(0), i11(0);
  AthenaArray<Real> empty{};  // placeholder for unused electric/magnetic fields
#if GENERAL_RELATIVITY
  {
    switch (ivx) {
      case IVX:
        pmb->pcoord->Face1Metric(k, j, il, iu, g, gi);
        i01 = I01;
        i11 = I11;
        break;
      case IVY:
        pmb->pcoord->Face2Metric(k, j, il, iu, g, gi);
        i01 = I02;
        i11 = I22;
        break;
      case IVZ:
        pmb->pcoord->Face3Metric(k, j, il, iu, g, gi);
        i01 = I03;
        i11 = I33;
        break;
    }
  }
#endif  // GENERAL_RELATIVITY

  // Transform primitives to locally flat coordinates if in GR
#if GENERAL_RELATIVITY
  {
    switch (ivx) {
      case IVX:
        pmb->pcoord->PrimToLocal1(k, j, il, iu, empty, prim_l, prim_r, empty);
        break;
      case IVY:
        pmb->pcoord->PrimToLocal2(k, j, il, iu, empty, prim_l, prim_r, empty);
        break;
      case IVZ:
        pmb->pcoord->PrimToLocal3(k, j, il, iu, empty, prim_l, prim_r, empty);
        break;
    }
  }
#endif  // GENERAL_RELATIVITY

  // Calculate cyclic permutations of indices
  int ivy = IVX + ((ivx-IVX)+1)%3;
  int ivz = IVX + ((ivx-IVX)+2)%3;

  // Extract ratio of specific heats
  const Real gamma_adi = pmb->peos->GetGamma();
  const Real gamma_prime = gamma_adi / (gamma_adi - 1.0);

  Real cons_l[NWAVE][SIMD_WIDTH] __attribute__((aligned(CACHELINE_BYTES)));
  Real flux_l[NWAVE][SIMD_WIDTH] __attribute__((aligned(CACHELINE_BYTES)));
  Real cons_r[NWAVE][SIMD_WIDTH] __attribute__((aligned(CACHELINE_BYTES)));
  Real flux_r[NWAVE][SIMD_WIDTH] __attribute__((aligned(CACHELINE_BYTES)));
  Real cons_hll[NWAVE][SIMD_WIDTH] __attribute__((aligned(CACHELINE_BYTES)));
  Real flux_hll[NWAVE][SIMD_WIDTH] __attribute__((aligned(CACHELINE_BYTES)));
  Real cons_interface[NWAVE][SIMD_WIDTH] __attribute__((aligned(CACHELINE_BYTES)));
  Real flux_interface[NWAVE][SIMD_WIDTH] __attribute__((aligned(CACHELINE_BYTES)));

  // Go through each interface
  for (int i=il; i<=iu; i+=SIMD_WIDTH) {
#pragma omp simd simdlen(SIMD_WIDTH)
    for (int m=0; m<std::min(SIMD_WIDTH, iu-i+1); m++) {
      int ipm = i+m;

      // Extract left primitives
      Real rho_l = prim_l(IDN,ipm);
      Real pgas_l = prim_l(IPR,ipm);
      Real u_l[4];
      if (GENERAL_RELATIVITY) {
        Real vx_l = prim_l(ivx,ipm);
        Real vy_l = prim_l(ivy,ipm);
        Real vz_l = prim_l(ivz,ipm);
        u_l[0] = std::sqrt(1.0 + SQR(vx_l) + SQR(vy_l) + SQR(vz_l));
        u_l[1] = vx_l;
        u_l[2] = vy_l;
        u_l[3] = vz_l;
      } else {  // SR
        Real vx_l = prim_l(ivx,ipm);
        Real vy_l = prim_l(ivy,ipm);
        Real vz_l = prim_l(ivz,ipm);
        u_l[0] = std::sqrt(1.0 / (1.0 - SQR(vx_l) - SQR(vy_l) - SQR(vz_l)));
        u_l[1] = u_l[0] * vx_l;
        u_l[2] = u_l[0] * vy_l;
        u_l[3] = u_l[0] * vz_l;
      }

      // Extract right primitives
      Real rho_r = prim_r(IDN,ipm);
      Real pgas_r = prim_r(IPR,ipm);
      Real u_r[4];
      if (GENERAL_RELATIVITY) {
        Real vx_r = prim_r(ivx,ipm);
        Real vy_r = prim_r(ivy,ipm);
        Real vz_r = prim_r(ivz,ipm);
        u_r[0] = std::sqrt(1.0 + SQR(vx_r) + SQR(vy_r) + SQR(vz_r));
        u_r[1] = vx_r;
        u_r[2] = vy_r;
        u_r[3] = vz_r;
      } else {  // SR
        Real vx_r = prim_r(ivx,ipm);
        Real vy_r = prim_r(ivy,ipm);
        Real vz_r = prim_r(ivz,ipm);
        u_r[0] = std::sqrt(1.0 / (1.0 - SQR(vx_r) - SQR(vy_r) - SQR(vz_r)));
        u_r[1] = u_r[0] * vx_r;
        u_r[2] = u_r[0] * vy_r;
        u_r[3] = u_r[0] * vz_r;
      }

      // Calculate wavespeeds in left state (MB 23)
      Real lambda_p_l, lambda_m_l;
      Real wgas_l = rho_l + gamma_prime * pgas_l;
      pmb->peos->SoundSpeedsSR(wgas_l, pgas_l, u_l[1]/u_l[0], SQR(u_l[0]), &lambda_p_l,
                               &lambda_m_l);

      // Calculate wavespeeds in right state (MB 23)
      Real lambda_p_r, lambda_m_r;
      Real wgas_r = rho_r + gamma_prime * pgas_r;
      pmb->peos->SoundSpeedsSR(wgas_r, pgas_r, u_r[1]/u_r[0], SQR(u_r[0]), &lambda_p_r,
                               &lambda_m_r);

      // Calculate extremal wavespeeds
      Real lambda_l = std::min(lambda_m_l, lambda_m_r);
      Real lambda_r = std::max(lambda_p_l, lambda_p_r);

      // Calculate conserved quantities in L region (MB 3)
      cons_l[IDN][m] = rho_l * u_l[0];
      cons_l[IEN][m] = wgas_l * u_l[0] * u_l[0] - pgas_l;
      cons_l[ivx][m] = wgas_l * u_l[1] * u_l[0];
      cons_l[ivy][m] = wgas_l * u_l[2] * u_l[0];
      cons_l[ivz][m] = wgas_l * u_l[3] * u_l[0];

      // Calculate fluxes in L region (MB 2,3)
      flux_l[IDN][m] = rho_l * u_l[1];
      flux_l[IEN][m] = wgas_l * u_l[0] * u_l[1];
      flux_l[ivx][m] = wgas_l * u_l[1] * u_l[1] + pgas_l;
      flux_l[ivy][m] = wgas_l * u_l[2] * u_l[1];
      flux_l[ivz][m]= wgas_l * u_l[3] * u_l[1];

      // Calculate conserved quantities in R region (MB 3)
      cons_r[IDN][m] = rho_r * u_r[0];
      cons_r[IEN][m] = wgas_r * u_r[0] * u_r[0] - pgas_r;
      cons_r[ivx][m] = wgas_r * u_r[1] * u_r[0];
      cons_r[ivy][m] = wgas_r * u_r[2] * u_r[0];
      cons_r[ivz][m] = wgas_r * u_r[3] * u_r[0];

      // Calculate fluxes in R region (MB 2,3)
      flux_r[IDN][m] = rho_r * u_r[1];
      flux_r[IEN][m] = wgas_r * u_r[0] * u_r[1];
      flux_r[ivx][m] = wgas_r * u_r[1] * u_r[1] + pgas_r;
      flux_r[ivy][m] = wgas_r * u_r[2] * u_r[1];
      flux_r[ivz][m] = wgas_r * u_r[3] * u_r[1];

      Real lambda_diff_inv = 1.0 / (lambda_r-lambda_l);
      // Calculate conserved quantities in HLL region in GR (MB 9)
      if (GENERAL_RELATIVITY) {
        for (int n = 0; n < NWAVE; ++n) {
          cons_hll[n][m] = (lambda_r*cons_r[n][m] - lambda_l*cons_l[n][m]
                            + flux_l[n][m] - flux_r[n][m]) * lambda_diff_inv;
        }
      }

      // Calculate fluxes in HLL region (MB 11)
      for (int n = 0; n < NWAVE; ++n) {
        flux_hll[n][m] = (lambda_r*flux_l[n][m] - lambda_l*flux_r[n][m]
                          + lambda_l*lambda_r * (cons_r[n][m] - cons_l[n][m]))
                         * lambda_diff_inv;
      }

      // Calculate interface velocity
      Real v_interface = 0.0;
      if (GENERAL_RELATIVITY) {
        v_interface = gi(i01,ipm) / std::sqrt(SQR(gi(i01,ipm)) - gi(I00,ipm)*gi(i11,ipm));
      }

      // Determine region of wavefan
      if (lambda_l >= v_interface) {  // L region
        for (int n=0; n < NWAVE; ++n) {
          cons_interface[n][m] = cons_l[n][m];
          flux_interface[n][m] = flux_l[n][m];
        }
      } else if (lambda_r <= v_interface) { // R region
        for (int n=0; n < NWAVE; ++n) {
          cons_interface[n][m] = cons_r[n][m];
          flux_interface[n][m] = flux_r[n][m];
        }
      } else {  // HLL region
        for (int n=0; n < NWAVE; ++n) {
          cons_interface[n][m] = cons_hll[n][m];
          flux_interface[n][m] = flux_hll[n][m];
        }
      }

      // Set conserved quantities in GR
      if (GENERAL_RELATIVITY) {
        for (int n = 0; n < NWAVE; ++n) {
          cons(n,ipm) = cons_interface[n][m];
        }
      }

      // Set fluxes
      for (int n = 0; n < NHYDRO; ++n) {
        flux(n,k,j,ipm) = flux_interface[n][m];
      }
    }
  }

  // Transform fluxes to global coordinates if in GR
#if GENERAL_RELATIVITY
  {
    switch (ivx) {
      case IVX:
        pmb->pcoord->FluxToGlobal1(k, j, il, iu, cons, empty, flux, empty, empty);
        break;
      case IVY:
        pmb->pcoord->FluxToGlobal2(k, j, il, iu, cons, empty, flux, empty, empty);
        break;
      case IVZ:
        pmb->pcoord->FluxToGlobal3(k, j, il, iu, cons, empty, flux, empty, empty);
        break;
    }
  }
#endif  // GENERAL_RELATIVITY
  return;
}

//----------------------------------------------------------------------------------------
// Non-frame-transforming HLLE implementation
// Inputs:
//   pmb: pointer to MeshBlock object
//   k,j: x3- and x2-indices
//   il,iu: lower and upper x1-indices
//   g,gi: 1D scratch arrays for metric coefficients
//   prim_l,prim_r: 1D arrays of left and right primitive states
// Outputs:
//   flux: 3D array of hydrodynamical fluxes across interfaces
// Notes:
//   implements HLLE algorithm similar to that of fluxcalc() in step_ch.c in Harm
//   derived from RiemannSolver() in hlle_rel_no_transform.cpp assuming ivx = IVY
//   same function as in hllc_rel.cpp

void HLLENonTransforming(MeshBlock *pmb, const int k, const int j, const int il,
                         const int iu, AthenaArray<Real> &g, AthenaArray<Real> &gi,
                         AthenaArray<Real> &prim_l, AthenaArray<Real> &prim_r,
                         AthenaArray<Real> &flux) {
#if GENERAL_RELATIVITY
  // Extract ratio of specific heats
  const Real gamma_adi = pmb->peos->GetGamma();
  const Real gamma_prime = gamma_adi/(gamma_adi-1.0);

  // Get metric components
  pmb->pcoord->Face2Metric(k, j, il, iu, g, gi);

  // Go through each interface
#pragma omp simd simdlen(SIMD_WIDTH)
  for (int i=il; i<=iu; i++) {
    // Extract metric
    Real g_00 = g(I00,i), g_01 = g(I01,i), g_02 = g(I02,i), g_03 = g(I03,i),
         g_10 = g(I01,i), g_11 = g(I11,i), g_12 = g(I12,i), g_13 = g(I13,i),
         g_20 = g(I02,i), g_21 = g(I12,i), g_22 = g(I22,i), g_23 = g(I23,i),
         g_30 = g(I03,i), g_31 = g(I13,i), g_32 = g(I23,i), g_33 = g(I33,i);
    Real g00 = gi(I00,i), g01 = gi(I01,i), g02 = gi(I02,i), g03 = gi(I03,i),
         g10 = gi(I01,i), g11 = gi(I11,i), g12 = gi(I12,i), g13 = gi(I13,i),
         g20 = gi(I02,i), g21 = gi(I12,i), g22 = gi(I22,i), g23 = gi(I23,i),
         g30 = gi(I03,i), g31 = gi(I13,i), g32 = gi(I23,i), g33 = gi(I33,i);
    Real alpha = std::sqrt(-1.0/g00);

    // Extract left primitives
    Real rho_l = prim_l(IDN,i);
    Real pgas_l = prim_l(IPR,i);
    Real uu1_l = prim_l(IVX,i);
    Real uu2_l = prim_l(IVY,i);
    Real uu3_l = prim_l(IVZ,i);

    // Extract right primitives
    Real rho_r = prim_r(IDN,i);
    Real pgas_r = prim_r(IPR,i);
    Real uu1_r = prim_r(IVX,i);
    Real uu2_r = prim_r(IVY,i);
    Real uu3_r = prim_r(IVZ,i);

    // Calculate 4-velocity in left state
    Real ucon_l[4], ucov_l[4];
    Real tmp = g_11*SQR(uu1_l) + 2.0*g_12*uu1_l*uu2_l + 2.0*g_13*uu1_l*uu3_l
               + g_22*SQR(uu2_l) + 2.0*g_23*uu2_l*uu3_l
               + g_33*SQR(uu3_l);
    Real gamma_l = std::sqrt(1.0 + tmp);
    ucon_l[0] = gamma_l / alpha;
    ucon_l[1] = uu1_l - alpha * gamma_l * g01;
    ucon_l[2] = uu2_l - alpha * gamma_l * g02;
    ucon_l[3] = uu3_l - alpha * gamma_l * g03;
    ucov_l[0] = g_00*ucon_l[0] + g_01*ucon_l[1] + g_02*ucon_l[2] + g_03*ucon_l[3];
    ucov_l[1] = g_10*ucon_l[0] + g_11*ucon_l[1] + g_12*ucon_l[2] + g_13*ucon_l[3];
    ucov_l[2] = g_20*ucon_l[0] + g_21*ucon_l[1] + g_22*ucon_l[2] + g_23*ucon_l[3];
    ucov_l[3] = g_30*ucon_l[0] + g_31*ucon_l[1] + g_32*ucon_l[2] + g_33*ucon_l[3];

    // Calculate 4-velocity in right state
    Real ucon_r[4], ucov_r[4];
    tmp = g_11*SQR(uu1_r) + 2.0*g_12*uu1_r*uu2_r + 2.0*g_13*uu1_r*uu3_r
          + g_22*SQR(uu2_r) + 2.0*g_23*uu2_r*uu3_r
          + g_33*SQR(uu3_r);
    Real gamma_r = std::sqrt(1.0 + tmp);
    ucon_r[0] = gamma_r / alpha;
    ucon_r[1] = uu1_r - alpha * gamma_r * g01;
    ucon_r[2] = uu2_r - alpha * gamma_r * g02;
    ucon_r[3] = uu3_r - alpha * gamma_r * g03;
    ucov_r[0] = g_00*ucon_r[0] + g_01*ucon_r[1] + g_02*ucon_r[2] + g_03*ucon_r[3];
    ucov_r[1] = g_10*ucon_r[0] + g_11*ucon_r[1] + g_12*ucon_r[2] + g_13*ucon_r[3];
    ucov_r[2] = g_20*ucon_r[0] + g_21*ucon_r[1] + g_22*ucon_r[2] + g_23*ucon_r[3];
    ucov_r[3] = g_30*ucon_r[0] + g_31*ucon_r[1] + g_32*ucon_r[2] + g_33*ucon_r[3];

    // Calculate wavespeeds in left state
    Real lambda_p_l, lambda_m_l;
    Real wgas_l = rho_l + gamma_prime * pgas_l;
    pmb->peos->SoundSpeedsGR(wgas_l, pgas_l, ucon_l[0], ucon_l[IVY], g00, g02, g22,
                             &lambda_p_l, &lambda_m_l);

    // Calculate wavespeeds in right state
    Real lambda_p_r, lambda_m_r;
    Real wgas_r = rho_r + gamma_prime * pgas_r;
    pmb->peos->SoundSpeedsGR(wgas_r, pgas_r, ucon_r[0], ucon_r[IVY], g00, g02, g22,
                             &lambda_p_r, &lambda_m_r);

    // Calculate extremal wavespeeds
    Real lambda_l = std::min(lambda_m_l, lambda_m_r);
    Real lambda_r = std::max(lambda_p_l, lambda_p_r);

    // Calculate conserved quantities in L region (rho u^0 and T^0_\mu)
    Real cons_l[NWAVE];
    cons_l[IDN] = rho_l * ucon_l[0];
    cons_l[IEN] = wgas_l * ucon_l[0] * ucov_l[0] + pgas_l;
    cons_l[IVX] = wgas_l * ucon_l[0] * ucov_l[1];
    cons_l[IVY] = wgas_l * ucon_l[0] * ucov_l[2];
    cons_l[IVZ] = wgas_l * ucon_l[0] * ucov_l[3];

    // Calculate fluxes in L region (rho u^i and T^i_\mu, where i = IVY)
    Real flux_l[NWAVE];
    flux_l[IDN] = rho_l * ucon_l[IVY];
    flux_l[IEN] = wgas_l * ucon_l[IVY] * ucov_l[0];
    flux_l[IVX] = wgas_l * ucon_l[IVY] * ucov_l[1];
    flux_l[IVY] = wgas_l * ucon_l[IVY] * ucov_l[2];
    flux_l[IVZ] = wgas_l * ucon_l[IVY] * ucov_l[3];
    flux_l[IVY] += pgas_l;

    // Calculate conserved quantities in R region (rho u^0 and T^0_\mu)
    Real cons_r[NWAVE];
    cons_r[IDN] = rho_r * ucon_r[0];
    cons_r[IEN] = wgas_r * ucon_r[0] * ucov_r[0] + pgas_r;
    cons_r[IVX] = wgas_r * ucon_r[0] * ucov_r[1];
    cons_r[IVY] = wgas_r * ucon_r[0] * ucov_r[2];
    cons_r[IVZ] = wgas_r * ucon_r[0] * ucov_r[3];

    // Calculate fluxes in R region (rho u^i and T^i_\mu, where i = IVY)
    Real flux_r[NWAVE];
    flux_r[IDN] = rho_r * ucon_r[IVY];
    flux_r[IEN] = wgas_r * ucon_r[IVY] * ucov_r[0];
    flux_r[IVX] = wgas_r * ucon_r[IVY] * ucov_r[1];
    flux_r[IVY] = wgas_r * ucon_r[IVY] * ucov_r[2];
    flux_r[IVZ] = wgas_r * ucon_r[IVY] * ucov_r[3];
    flux_r[IVY] += pgas_r;

    Real flux_hll[NWAVE];
    Real lambda_diff_inv = 1.0 / (lambda_r-lambda_l);
    // Calculate fluxes in HLL region
    for (int n = 0; n < NWAVE; ++n) {
      flux_hll[n] = (lambda_r*flux_l[n] - lambda_l*flux_r[n]
                     + lambda_r*lambda_l * (cons_r[n] - cons_l[n]))
                    * lambda_diff_inv;
    }

    // Determine region of wavefan
    Real *flux_interface;
    if (lambda_l >= 0.0) {  // L region
      flux_interface = flux_l;
    } else if (lambda_r <= 0.0) { // R region
      flux_interface = flux_r;
    } else {  // HLL region
      flux_interface = flux_hll;
    }

    // Set fluxes
    for (int n = 0; n < NHYDRO; ++n) {
      flux(n,k,j,i) = flux_interface[n];
    }
  }
#endif // GENERAL_RELATIVITY
  return;
}
} // namespace<|MERGE_RESOLUTION|>--- conflicted
+++ resolved
@@ -51,17 +51,9 @@
 //       Harm
 
 void Hydro::RiemannSolver(const int k, const int j, const int il, const int iu,
-<<<<<<< HEAD
-                          const int ivx, const AthenaArray<Real> &bb,
-                          AthenaArray<Real> &prim_l, AthenaArray<Real> &prim_r,
-                          AthenaArray<Real> &flux,
-                          AthenaArray<Real> &ey, AthenaArray<Real> &ez,
-                          AthenaArray<Real> &wct, const AthenaArray<Real> &dxw) {
-=======
                           const int ivx,
                           AthenaArray<Real> &prim_l, AthenaArray<Real> &prim_r,
                           AthenaArray<Real> &flux, const AthenaArray<Real> &dxw) {
->>>>>>> 17ac9f71
   if (GENERAL_RELATIVITY && ivx == IVY && pmy_block->pcoord->IsPole(j)) {
     HLLENonTransforming(pmy_block, k, j, il, iu, g_, gi_, prim_l, prim_r, flux);
   } else {
@@ -88,15 +80,8 @@
 //   implements HLLE algorithm from Mignone & Bodo 2005, MNRAS 364 126 (MB)
 
 void HLLETransforming(MeshBlock *pmb, const int k, const int j, const int il,
-<<<<<<< HEAD
-
-                      const int iu, const int ivx, const AthenaArray<Real> &bb,
-                      AthenaArray<Real> &bb_normal, AthenaArray<Real> &g,
-                      AthenaArray<Real> &gi,
-=======
                       const int iu, const int ivx,
                       AthenaArray<Real> &g, AthenaArray<Real> &gi,
->>>>>>> 17ac9f71
                       AthenaArray<Real> &prim_l, AthenaArray<Real> &prim_r,
                       AthenaArray<Real> &cons, AthenaArray<Real> &flux) {
   // Calculate metric if in GR
