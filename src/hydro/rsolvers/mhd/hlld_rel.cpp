//========================================================================================
// Athena++ astrophysical MHD code
// Copyright(C) 2014 James M. Stone <jmstone@princeton.edu> and other code contributors
// Licensed under the 3-clause BSD License, see LICENSE file for details
//========================================================================================
//! \file hlld_rel.cpp
//  \brief Implements HLLD Riemann solver for relativistic MHD.

// C headers

// C++ headers
#include <algorithm>  // max(), min()
#include <cmath>      // abs(), isfinite(), NAN, sqrt()

// Athena++ headers
#include "../../../athena.hpp"                   // enums, macros
#include "../../../athena_arrays.hpp"            // AthenaArray
#include "../../../coordinates/coordinates.hpp"  // Coordinates
#include "../../../eos/eos.hpp"                  // EquationOfState
#include "../../../mesh/mesh.hpp"                // MeshBlock
#include "../../hydro.hpp"

namespace {
// Declarations
void HLLDTransforming(MeshBlock *pmb, const int k, const int j,
                      const int il, const int iu, const int ivx,
                      const AthenaArray<Real> &bb, AthenaArray<Real> &bb_normal,
                      AthenaArray<Real> &lambdas_p_l,
                      AthenaArray<Real> &lambdas_m_l,
                      AthenaArray<Real> &lambdas_p_r,
                      AthenaArray<Real> &lambdas_m_r,
                      AthenaArray<Real> &g, AthenaArray<Real> &gi,
                      AthenaArray<Real> &prim_l, AthenaArray<Real> &prim_r,
                      AthenaArray<Real> &cons, AthenaArray<Real> &flux,
                      AthenaArray<Real> &ey, AthenaArray<Real> &ez);
Real EResidual(Real w_guess, Real dd, Real ee, Real m_sq, Real bb_sq, Real ss_sq,
               Real gamma_prime);
Real EResidualPrime(Real w_guess, Real dd, Real m_sq, Real bb_sq, Real ss_sq,
                    Real gamma_prime);
void HLLENonTransforming(MeshBlock *pmb, const int k, const int j,
                         const int il, const int iu, const AthenaArray<Real> &bb,
                         AthenaArray<Real> &g, AthenaArray<Real> &gi,
                         AthenaArray<Real> &prim_l, AthenaArray<Real> &prim_r,
                         AthenaArray<Real> &flux,
                         AthenaArray<Real> &ey, AthenaArray<Real> &ez);
} // namespace

//----------------------------------------------------------------------------------------
// Riemann solver
// Inputs:
//   k,j: x3- and x2-indices
//   il,iu: lower and upper x1-indices
//   ivx: type of interface (IVX for x1, IVY for x2, IVZ for x3)
//   bb: 3D array of normal magnetic fields
//   prim_l,prim_r: 1D arrays of left and right primitive states
//   dxw: 1D arrays of mesh spacing in the x-direction
// Outputs:
//   flux: 3D array of hydrodynamical fluxes across interfaces
//   ey,ez: 3D arrays of magnetic fluxes (electric fields) across interfaces
//   wct: 3D array of weighting factors for CT
// Notes:
//   prim_l, prim_r overwritten
//   tries to implement HLLD algorithm from Mignone, Ugliano, & Bodo 2009, MNRAS 393
//       1141 (MUB)
//   otherwise implements HLLE algorithm similar to that of fluxcalc() in step_ch.c in
//       Harm

void Hydro::RiemannSolver(const int k, const int j, const int il, const int iu,
                          const int ivx, const AthenaArray<Real> &bb,
                          AthenaArray<Real> &prim_l, AthenaArray<Real> &prim_r,
                          AthenaArray<Real> &flux,
                          AthenaArray<Real> &ey, AthenaArray<Real> &ez,
                          AthenaArray<Real> &wct, const AthenaArray<Real> &dxw) {
  Real dt = pmy_block->pmy_mesh->dt;

  if (GENERAL_RELATIVITY && ivx == IVY && pmy_block->pcoord->IsPole(j)) {
    HLLENonTransforming(pmy_block, k, j, il, iu, bb, g_, gi_, prim_l, prim_r, flux, ey,
                        ez);
  } else {
    HLLDTransforming(pmy_block, k, j, il, iu, ivx, bb, bb_normal_, lambdas_p_l_,
                     lambdas_m_l_, lambdas_p_r_, lambdas_m_r_, g_, gi_, prim_l, prim_r,
                     cons_, flux, ey, ez);
  }
  for(int i=il; i<=iu; ++i) {
    wct(k,j,i)=GetWeightForCT(flux(IDN,k,j,i), prim_l(IDN,i), prim_r(IDN,i), dxw(i), dt);
  }
  return;
}

namespace {
//----------------------------------------------------------------------------------------
// Frame-transforming HLLD implementation
// Inputs:
//   pmb: pointer to MeshBlock object
//   k,j: x3- and x2-indices
//   il,iu: lower and upper x1-indices
//   ivx: type of interface (IVX for x1, IVY for x2, IVZ for x3)
//   bb: 3D array of normal magnetic fields
//   bb_normal: 1D scratch array for normal magnetic fields
//   lambdas_p_l,lambdas_m_l,lambdas_p_r,lambdas_m_r: 1D scratch arrays for wavespeeds
//   g,gi: 1D scratch arrays for metric coefficients
//   prim_l,prim_r: 1D arrays of left and right primitive states
//   cons: 1D scratch array for conserved quantities
// Outputs:
//   flux: 3D array of hydrodynamical fluxes across interfaces
//   ey,ez: 3D arrays of magnetic fluxes (electric fields) across interfaces
// Notes:
//   prim_l, prim_r overwritten
//   implements HLLD algorithm from Mignone, Ugliano, & Bodo 2009, MNRAS 393 1141 (MUB)
//   references Mignone & Bodo 2006, MNRAS 368 1040 (MB)
//   references Mignone & McKinney 2007, MNRAS 378 1118 (MM)
//   follows Athena 4.2, hlld_sr.c, in variable choices and magic numbers

void HLLDTransforming(MeshBlock *pmb, const int k, const int j,
<<<<<<< HEAD
                        const int il, const int iu, const int ivx,
                        const AthenaArray<Real> &bb, AthenaArray<Real> &bb_normal,
                        AthenaArray<Real> &lambdas_p_l,
                        AthenaArray<Real> &lambdas_m_l,
                        AthenaArray<Real> &lambdas_p_r,
                        AthenaArray<Real> &lambdas_m_r,
                        AthenaArray<Real> &g, AthenaArray<Real> &gi,
                        AthenaArray<Real> &prim_l, AthenaArray<Real> &prim_r,
                        AthenaArray<Real> &cons, AthenaArray<Real> &flux,
=======
                      const int il, const int iu, const int ivx,
                      const AthenaArray<Real> &bb, AthenaArray<Real> &bb_normal,
                      AthenaArray<Real> &lambdas_p_l,
                      AthenaArray<Real> &lambdas_m_l,
                      AthenaArray<Real> &lambdas_p_r,
                      AthenaArray<Real> &lambdas_m_r,
                      AthenaArray<Real> &g, AthenaArray<Real> &gi,
                      AthenaArray<Real> &prim_l, AthenaArray<Real> &prim_r,
                      AthenaArray<Real> &cons, AthenaArray<Real> &flux,
>>>>>>> 784871d5
                      AthenaArray<Real> &ey, AthenaArray<Real> &ez) {
  // Parameters
  const Real p_transition = 0.01;     // value delineating intial pressure regimes
  const Real vc_extension = 1.0e-6;   // use contact region if Alfven speeds smaller
  const Real delta_kx_aug = 1.0e-12;  // amount to add to \Delta K^x

  // Calculate metric if in GR
  int i01(0), i11(0);
#if GENERAL_RELATIVITY
  {
    switch (ivx) {
      case IVX:
        pmb->pcoord->Face1Metric(k, j, il, iu, g, gi);
        i01 = I01;
        i11 = I11;
        break;
      case IVY:
        pmb->pcoord->Face2Metric(k, j, il, iu, g, gi);
        i01 = I02;
        i11 = I22;
        break;
      case IVZ:
        pmb->pcoord->Face3Metric(k, j, il, iu, g, gi);
        i01 = I03;
        i11 = I33;
        break;
    }
  }
#endif  // GENERAL_RELATIVITY

  // Transform primitives to locally flat coordinates if in GR
#if GENERAL_RELATIVITY
  {
    switch (ivx) {
      case IVX:
        pmb->pcoord->PrimToLocal1(k, j, il, iu, bb, prim_l, prim_r, bb_normal);
        break;
      case IVY:
        pmb->pcoord->PrimToLocal2(k, j, il, iu, bb, prim_l, prim_r, bb_normal);
        break;
      case IVZ:
        pmb->pcoord->PrimToLocal3(k, j, il, iu, bb, prim_l, prim_r, bb_normal);
        break;
    }
  }
#else  // SR; need to populate 1D normal B array
  {
#pragma omp simd simdlen(SIMD_WIDTH)
    for (int i=il; i<=iu; ++i) {
      bb_normal(i) = bb(k,j,i);
    }
  }
#endif  // GENERAL_RELATIVITY

  // Calculate wavespeeds
  pmb->peos->FastMagnetosonicSpeedsSR(prim_l, bb_normal, k, j, il, iu, ivx, lambdas_p_l,
                                      lambdas_m_l);
  pmb->peos->FastMagnetosonicSpeedsSR(prim_r, bb_normal, k, j, il, iu, ivx, lambdas_p_r,
                                      lambdas_m_r);

  // Calculate cyclic permutations of indices
  int ivy = IVX + ((ivx-IVX)+1)%3;
  int ivz = IVX + ((ivx-IVX)+2)%3;

  // Extract ratio of specific heats
  const Real gamma_adi = pmb->peos->GetGamma();
  const Real gamma_prime = gamma_adi/(gamma_adi-1.0);

  Real cons_l[NWAVE][SIMD_WIDTH] __attribute__((aligned(CACHELINE_BYTES)));
  Real flux_l[NWAVE][SIMD_WIDTH] __attribute__((aligned(CACHELINE_BYTES)));
  Real cons_r[NWAVE][SIMD_WIDTH] __attribute__((aligned(CACHELINE_BYTES)));
  Real flux_r[NWAVE][SIMD_WIDTH] __attribute__((aligned(CACHELINE_BYTES)));
  Real r_l[NWAVE][SIMD_WIDTH] __attribute__((aligned(CACHELINE_BYTES)));
  Real r_r[NWAVE][SIMD_WIDTH] __attribute__((aligned(CACHELINE_BYTES)));
  Real cons_hll[NWAVE][SIMD_WIDTH] __attribute__((aligned(CACHELINE_BYTES)));
  Real flux_hll[NWAVE][SIMD_WIDTH] __attribute__((aligned(CACHELINE_BYTES)));
  Real cons_al[NWAVE][SIMD_WIDTH] __attribute__((aligned(CACHELINE_BYTES)));
  Real flux_al[NWAVE][SIMD_WIDTH] __attribute__((aligned(CACHELINE_BYTES)));
  Real cons_ar[NWAVE][SIMD_WIDTH] __attribute__((aligned(CACHELINE_BYTES)));
  Real flux_ar[NWAVE][SIMD_WIDTH] __attribute__((aligned(CACHELINE_BYTES)));
  Real cons_c[NWAVE][SIMD_WIDTH] __attribute__((aligned(CACHELINE_BYTES)));
  Real flux_c[NWAVE][SIMD_WIDTH] __attribute__((aligned(CACHELINE_BYTES)));
  Real cons_interface[NWAVE][SIMD_WIDTH] __attribute__((aligned(CACHELINE_BYTES)));
  Real flux_interface[NWAVE][SIMD_WIDTH] __attribute__((aligned(CACHELINE_BYTES)));

  Real ptot_init[SIMD_WIDTH] __attribute__((aligned(CACHELINE_BYTES)));
  Real ptot_c[SIMD_WIDTH] __attribute__((aligned(CACHELINE_BYTES)));
  Real ptot_0[SIMD_WIDTH] __attribute__((aligned(CACHELINE_BYTES)));
  Real ptot_1[SIMD_WIDTH] __attribute__((aligned(CACHELINE_BYTES)));
  Real res_0[SIMD_WIDTH] __attribute__((aligned(CACHELINE_BYTES)));
  Real res_1[SIMD_WIDTH] __attribute__((aligned(CACHELINE_BYTES)));
  Real lambda_al[SIMD_WIDTH] __attribute__((aligned(CACHELINE_BYTES)));
  Real lambda_ar[SIMD_WIDTH] __attribute__((aligned(CACHELINE_BYTES)));
  bool switch_to_hlle[SIMD_WIDTH] __attribute__((aligned(CACHELINE_BYTES)));

  // Parameters for secant method
  const int num_secant = 4;
  const Real initial_offset = 1.0e-5;
  const Real tol_res = 1.0e-12;

  // Go through each interface
  for (int i=il; i<=iu; i+=SIMD_WIDTH) {
#pragma omp simd simdlen(SIMD_WIDTH)
    for (int m=0; m<std::min(SIMD_WIDTH, iu-i+1); m++) {
      int ipm = i+m;
      // Extract left primitives
      Real rho_l = prim_l(IDN,ipm);
      Real pgas_l = prim_l(IPR,ipm);
      Real u_l[4];
      if (GENERAL_RELATIVITY) {
        Real vx_l = prim_l(ivx,ipm);
        Real vy_l = prim_l(ivy,ipm);
        Real vz_l = prim_l(ivz,ipm);
        u_l[0] = std::sqrt(1.0 + SQR(vx_l) + SQR(vy_l) + SQR(vz_l));
        u_l[1] = vx_l;
        u_l[2] = vy_l;
        u_l[3] = vz_l;
      } else {  // SR
        Real vx_l = prim_l(ivx,ipm);
        Real vy_l = prim_l(ivy,ipm);
        Real vz_l = prim_l(ivz,ipm);
        u_l[0] = std::sqrt(1.0 / (1.0 - SQR(vx_l) - SQR(vy_l) - SQR(vz_l)));
        u_l[1] = u_l[0] * vx_l;
        u_l[2] = u_l[0] * vy_l;
        u_l[3] = u_l[0] * vz_l;
      }
      Real bby_l = prim_l(IBY,ipm);
      Real bbz_l = prim_l(IBZ,ipm);

      // Extract right primitives
      Real rho_r = prim_r(IDN,ipm);
      Real pgas_r = prim_r(IPR,ipm);
      Real u_r[4];
      if (GENERAL_RELATIVITY) {
        Real vx_r = prim_r(ivx,ipm);
        Real vy_r = prim_r(ivy,ipm);
        Real vz_r = prim_r(ivz,ipm);
        u_r[0] = std::sqrt(1.0 + SQR(vx_r) + SQR(vy_r) + SQR(vz_r));
        u_r[1] = vx_r;
        u_r[2] = vy_r;
        u_r[3] = vz_r;
      } else {  // SR
        Real vx_r = prim_r(ivx,ipm);
        Real vy_r = prim_r(ivy,ipm);
        Real vz_r = prim_r(ivz,ipm);
        u_r[0] = std::sqrt(1.0 / (1.0 - SQR(vx_r) - SQR(vy_r) - SQR(vz_r)));
        u_r[1] = u_r[0] * vx_r;
        u_r[2] = u_r[0] * vy_r;
        u_r[3] = u_r[0] * vz_r;
      }
      Real bby_r = prim_r(IBY,ipm);
      Real bbz_r = prim_r(IBZ,ipm);

      // Extract normal magnetic field
      Real bbx = bb_normal(ipm);

      // Calculate 4-magnetic field in left state
      Real b_l[4];
      b_l[0] = bbx*u_l[1] + bby_l*u_l[2] + bbz_l*u_l[3];
      b_l[1] = (bbx + b_l[0] * u_l[1]) / u_l[0];
      b_l[2] = (bby_l + b_l[0] * u_l[2]) / u_l[0];
      b_l[3] = (bbz_l + b_l[0] * u_l[3]) / u_l[0];
      Real b_sq_l = -SQR(b_l[0]) + SQR(b_l[1]) + SQR(b_l[2]) + SQR(b_l[3]);

      // Calculate 4-magnetic field in right state
      Real b_r[4];
      b_r[0] = bbx*u_r[1] + bby_r*u_r[2] + bbz_r*u_r[3];
      b_r[1] = (bbx + b_r[0] * u_r[1]) / u_r[0];
      b_r[2] = (bby_r + b_r[0] * u_r[2]) / u_r[0];
      b_r[3] = (bbz_r + b_r[0] * u_r[3]) / u_r[0];
      Real b_sq_r = -SQR(b_r[0]) + SQR(b_r[1]) + SQR(b_r[2]) + SQR(b_r[3]);

      // Calculate extremal wavespeeds (MB 55)
      Real lambda_l = std::min(lambdas_m_l(ipm), lambdas_m_r(ipm));
      Real lambda_r = std::max(lambdas_p_l(ipm), lambdas_p_r(ipm));

      // Calculate conserved quantities in L region (MUB 8)
      Real wtot_l = rho_l + gamma_prime * pgas_l + b_sq_l;
      Real ptot_l = pgas_l + 0.5*b_sq_l;
      cons_l[IDN][m] = rho_l * u_l[0];
      cons_l[IEN][m] = wtot_l * u_l[0] * u_l[0] - b_l[0] * b_l[0] - ptot_l;
      cons_l[ivx][m] = wtot_l * u_l[1] * u_l[0] - b_l[1] * b_l[0];
      cons_l[ivy][m] = wtot_l * u_l[2] * u_l[0] - b_l[2] * b_l[0];
      cons_l[ivz][m] = wtot_l * u_l[3] * u_l[0] - b_l[3] * b_l[0];
      cons_l[IBY][m] = b_l[2] * u_l[0] - b_l[0] * u_l[2];
      cons_l[IBZ][m] = b_l[3] * u_l[0] - b_l[0] * u_l[3];

      // Calculate fluxes in L region (MUB 15)
      flux_l[IDN][m] = rho_l * u_l[1];
      flux_l[IEN][m] = wtot_l * u_l[0] * u_l[1] - b_l[0] * b_l[1];
      flux_l[ivx][m] = wtot_l * u_l[1] * u_l[1] - b_l[1] * b_l[1] + ptot_l;
      flux_l[ivy][m] = wtot_l * u_l[2] * u_l[1] - b_l[2] * b_l[1];
      flux_l[ivz][m] = wtot_l * u_l[3] * u_l[1] - b_l[3] * b_l[1];
      flux_l[IBY][m] = b_l[2] * u_l[1] - b_l[1] * u_l[2];
      flux_l[IBZ][m] = b_l[3] * u_l[1] - b_l[1] * u_l[3];

      // Calculate conserved quantities in R region (MUB 8)
      Real wtot_r = rho_r + gamma_prime * pgas_r + b_sq_r;
      Real ptot_r = pgas_r + 0.5*b_sq_r;
      cons_r[IDN][m] = rho_r * u_r[0];
      cons_r[IEN][m] = wtot_r * u_r[0] * u_r[0] - b_r[0] * b_r[0] - ptot_r;
      cons_r[ivx][m] = wtot_r * u_r[1] * u_r[0] - b_r[1] * b_r[0];
      cons_r[ivy][m] = wtot_r * u_r[2] * u_r[0] - b_r[2] * b_r[0];
      cons_r[ivz][m] = wtot_r * u_r[3] * u_r[0] - b_r[3] * b_r[0];
      cons_r[IBY][m] = b_r[2] * u_r[0] - b_r[0] * u_r[2];
      cons_r[IBZ][m] = b_r[3] * u_r[0] - b_r[0] * u_r[3];

      // Calculate fluxes in R region (MUB 15)
      flux_r[IDN][m] = rho_r * u_r[1];
      flux_r[IEN][m] = wtot_r * u_r[0] * u_r[1] - b_r[0] * b_r[1];
      flux_r[ivx][m] = wtot_r * u_r[1] * u_r[1] - b_r[1] * b_r[1] + ptot_r;
      flux_r[ivy][m] = wtot_r * u_r[2] * u_r[1] - b_r[2] * b_r[1];
      flux_r[ivz][m] = wtot_r * u_r[3] * u_r[1] - b_r[3] * b_r[1];
      flux_r[IBY][m] = b_r[2] * u_r[1] - b_r[1] * u_r[2];
      flux_r[IBZ][m] = b_r[3] * u_r[1] - b_r[1] * u_r[3];

      // Calculate jump quantities across left fast wave (MUB 12)
      for (int n = 0; n < NWAVE; ++n) {
        r_l[n][m] = lambda_l * cons_l[n][m] - flux_l[n][m];
      }

      // Calculate jump quantities across right fast wave (MUB 12)
      for (int n = 0; n < NWAVE; ++n) {
        r_r[n][m] = lambda_r * cons_r[n][m] - flux_r[n][m];
      }

      // Calculate conserved quantities in HLL region (MB 29)
      Real lambda_diff_inv = 1.0 / (lambda_r - lambda_l);
      for (int n = 0; n < NWAVE; ++n) {
        cons_hll[n][m] = (r_r[n][m]-r_l[n][m]) * lambda_diff_inv;
      }

      // Calculate fluxes in HLL region (MB 31)
      for (int n = 0; n < NWAVE; ++n) {
        flux_hll[n][m] = (lambda_l*r_r[n][m] - lambda_r*r_l[n][m]) * lambda_diff_inv;
      }
    }

#pragma omp simd simdlen(SIMD_WIDTH)
    for (int m=0; m<std::min(SIMD_WIDTH, iu-i+1); m++) {
      int ipm = i+m;
      // Extract normal magnetic field
      Real bbx = bb_normal(ipm);
      Real ptot_hll;
      // Calculate total pressure in HLL region
      {
        // Calculate variations on conserved quantities
        Real m_sq = SQR(cons_hll[ivx][m]) + SQR(cons_hll[ivy][m]) + SQR(cons_hll[ivz][m]);
        Real bb_sq = SQR(bbx) + SQR(cons_hll[IBY][m]) + SQR(cons_hll[IBZ][m]);
        Real m_dot_bb = cons_hll[ivx][m]*bbx + cons_hll[ivy][m]*cons_hll[IBY][m]
          + cons_hll[ivz][m]*cons_hll[IBZ][m];
        Real ss_sq = SQR(m_dot_bb);

        // Construct initial guess for enthalpy W (MM A26-A27)
        Real a1 = 4.0/3.0 * (bb_sq - cons_hll[IEN][m]);
        Real a0 = ONE_3RD * (m_sq + bb_sq * (bb_sq - 2.0*cons_hll[IEN][m]));
        Real s2 = SQR(a1) - 4.0*a0;
        Real s = (s2 < 0.0) ? 0.0 : std::sqrt(s2);
        Real w_init = (s2 >= 0.0 && a1 >= 0.0) ? -2.0*a0/(a1+s) : 0.5*(-a1+s);

        // Apply Newton-Raphson method to find new W
        const int num_nr = 2;
        Real w_new = w_init;
        Real res_new = EResidual(w_new, cons_hll[IDN][m], cons_hll[IEN][m],
                                 m_sq, bb_sq, ss_sq, gamma_prime);
        for (int n = 0; n < num_nr; ++n) {
          Real w_old = w_new;
          Real res_old = res_new;
          Real derivative = EResidualPrime(w_old, cons_hll[IDN][m],
                                           m_sq, bb_sq, ss_sq, gamma_prime);
          Real delta = -res_old / derivative;
          w_new = w_old + delta;
          res_new = EResidual(w_new, cons_hll[IDN][m], cons_hll[IEN][m],
                              m_sq, bb_sq, ss_sq, gamma_prime);
        }
        Real w = w_new;

        // Calculate primitives from W
        Real v_sq = (m_sq + ss_sq/SQR(w) * (2.0*w+bb_sq)) / SQR(w+bb_sq);  // (MM A3)
        Real gamma_lor_sq = 1.0/(1.0-v_sq);
        Real gamma_lor = std::sqrt(gamma_lor_sq);
        Real chi = (1.0-v_sq) * (w - gamma_lor*cons_hll[IDN][m]);  // (MM A11)
        Real pgas = 1.0 / gamma_prime * chi;  // (MM A17)
        Real vx = (cons_hll[ivx][m] + m_dot_bb/w * bbx) / (w+bb_sq);  // (MM A10)
        Real vy = (cons_hll[ivy][m] + m_dot_bb/w * cons_hll[IBY][m])
          / (w+bb_sq);  // (MM A10)
        Real vz = (cons_hll[ivz][m] + m_dot_bb/w * cons_hll[IBZ][m])
          / (w+bb_sq);  // (MM A10)

        // Calculate total pressure
        Real v_bb = vx*bbx + vy*cons_hll[IBY][m] + vz*cons_hll[IBZ][m];
        Real b_sq = bb_sq/gamma_lor_sq + SQR(v_bb);  // (MM 2)
        ptot_hll = pgas + 0.5*b_sq;
      }

      // Calculate initial guess for total pressure (MUB 53)
      if (SQR(bbx)/ptot_hll < p_transition) {  // weak magnetic field
        Real a1 = cons_hll[IEN][m] - flux_hll[ivx][m];
        Real a0 = cons_hll[ivx][m]*flux_hll[IEN][m] - flux_hll[ivx][m]*cons_hll[IEN][m];
        Real s2 = SQR(a1) - 4.0*a0;
        Real s = (s2 < 0.0) ? 0.0 : std::sqrt(s2);
        ptot_init[m] = (s2 >= 0.0 && a1 >= 0.0) ?
          -2.0*a0/(a1+s) : (-a1+s)/2.0;  // (MUB 55)
      } else {  // strong magnetic field
        ptot_init[m] = ptot_hll;
      }

      switch_to_hlle[m] = false;
      if (!std::isfinite(ptot_init[m]) || ptot_init[m] <= 0.0) {
        switch_to_hlle[m] = true;
      }
    }

#pragma omp simd simdlen(SIMD_WIDTH)
    for (int m=0; m<std::min(SIMD_WIDTH, iu-i+1); m++) {
      int ipm = i+m;
      // Extract normal magnetic field
      Real bbx = bb_normal(ipm);
      // Calculate extremal wavespeeds (MB 55)
      Real lambda_l = std::min(lambdas_m_l(ipm), lambdas_m_r(ipm));
      Real lambda_r = std::max(lambdas_p_l(ipm), lambdas_p_r(ipm));

      // Prepare variables that should be preserved from secant iterations
      Real vx_al, vy_al, vz_al, vx_ar, vy_ar, vz_ar;
      Real kx_l, ky_l, kz_l, kx_r, ky_r, kz_r;
      Real eta_l, eta_r;

      // Apply secant method to find total pressure
      Real tol_ptot = 1.0e-8 * ptot_init[m];
      // Calculate initial pressure residual
      ptot_0[m] = ptot_init[m];
      {
        // Calculate v_aL and v_aR
        Real al = r_l[ivx][m] - lambda_l*r_l[IEN][m]
          + ptot_0[m]*(1.0-SQR(lambda_l));  // (MUB 26)
        Real gl = SQR(r_l[IBY][m]) + SQR(r_l[IBZ][m]);  // (MUB 27)
        Real cl = r_l[ivy][m]*r_l[IBY][m] + r_l[ivz][m]*r_l[IBZ][m];  // (MUB 28)
        Real ql = -al - gl + SQR(bbx)*(1.0-SQR(lambda_l));  // (MUB 29)
        Real xl_inv = 1.0 / (bbx * (al*lambda_l*bbx+cl)
                             - (al+gl) * (lambda_l*ptot_0[m]+r_l[IEN][m]));  // (MUB 30)
        vx_al = (bbx * (al*bbx+lambda_l*cl)
                 - (al+gl) * (ptot_0[m]+r_l[ivx][m])) * xl_inv; // (MUB 23)
        vy_al = (ql*r_l[ivy][m] + r_l[IBY][m] *
                 (cl + bbx * (lambda_l*r_l[ivx][m]-r_l[IEN][m]))) * xl_inv;  // (MUB 24)
        vz_al = (ql*r_l[ivz][m] + r_l[IBZ][m] *
                 (cl + bbx * (lambda_l*r_l[ivx][m]-r_l[IEN][m]))) * xl_inv;  // (MUB 24)
        Real ar = r_r[ivx][m] - lambda_r*r_r[IEN][m]
          + ptot_0[m]*(1.0-SQR(lambda_r));  // (MUB 26)
        Real gr = SQR(r_r[IBY][m]) + SQR(r_r[IBZ][m]);  // (MUB 27)
        Real cr = r_r[ivy][m]*r_r[IBY][m] + r_r[ivz][m]*r_r[IBZ][m];  // (MUB 28)
        Real qr = -ar - gr + SQR(bbx)*(1.0-SQR(lambda_r));  // (MUB 29)
        Real xr_inv = 1.0 / (bbx * (ar*lambda_r*bbx+cr)
                             - (ar+gr) * (lambda_r*ptot_0[m]+r_r[IEN][m]));  // (MUB 30)
        vx_ar = (bbx * (ar*bbx+lambda_r*cr)
                 - (ar+gr) * (ptot_0[m]+r_r[ivx][m])) * xr_inv;  // (MUB 23)
        vy_ar = (qr*r_r[ivy][m] + r_r[IBY][m] *
                 (cr + bbx * (lambda_r*r_r[ivx][m]-r_r[IEN][m]))) * xr_inv;  // (MUB 24)
        vz_ar = (qr*r_r[ivz][m] + r_r[IBZ][m] *
                 (cr + bbx * (lambda_r*r_r[ivx][m]-r_r[IEN][m]))) * xr_inv;  // (MUB 24)

        // Calculate B_aL and B_aR (MUB 21)
        cons_al[IBY][m] = (r_l[IBY][m] - bbx*vy_al) / (lambda_l-vx_al);
        cons_al[IBZ][m] = (r_l[IBZ][m] - bbx*vz_al) / (lambda_l-vx_al);
        cons_ar[IBY][m] = (r_r[IBY][m] - bbx*vy_ar) / (lambda_r-vx_ar);
        cons_ar[IBZ][m] = (r_r[IBZ][m] - bbx*vz_ar) / (lambda_r-vx_ar);

        // Calculate w_aL and w_aR (MUB 31)
        Real v_rm_l = vx_al*r_l[ivx][m] + vy_al*r_l[ivy][m] + vz_al*r_l[ivz][m];
        Real wtot_al = ptot_0[m] + (r_l[IEN][m]-v_rm_l) / (lambda_l-vx_al);
        Real v_rm_r = vx_ar*r_r[ivx][m] + vy_ar*r_r[ivy][m] + vz_ar*r_r[ivz][m];
        Real wtot_ar = ptot_0[m] + (r_r[IEN][m]-v_rm_r) / (lambda_r-vx_ar);

        // Calculate eta_L and eta_R (MUB 35)
        eta_l = -copysign(std::sqrt(wtot_al), bbx);
        eta_r = copysign(std::sqrt(wtot_ar), bbx);

        // Calculate K_L and K_R (MUB 43)
        Real denom_al_inv = 1.0 / (lambda_l*ptot_0[m] + r_l[IEN][m] + bbx*eta_l);
        kx_l = (r_l[ivx][m] + ptot_0[m] + lambda_l*bbx*eta_l)
          * denom_al_inv;  // R_{B^x} = \lambda B^x
        ky_l = (r_l[ivy][m] + r_l[IBY][m]*eta_l) * denom_al_inv;
        kz_l = (r_l[ivz][m] + r_l[IBZ][m]*eta_l) * denom_al_inv;
        Real denom_ar_inv = 1.0 / (lambda_r*ptot_0[m] + r_r[IEN][m] + bbx*eta_r);
        kx_r = (r_r[ivx][m] + ptot_0[m] + lambda_r*bbx*eta_r)
          * denom_ar_inv;  // R_{B^x} = \lambda B^x
        ky_r = (r_r[ivy][m] + r_r[IBY][m]*eta_r) * denom_ar_inv;
        kz_r = (r_r[ivz][m] + r_r[IBZ][m]*eta_r) * denom_ar_inv;

        // Rename Alfven wavespeeds for what they are
        lambda_al[m] = kx_l;
        lambda_ar[m] = kx_r;

        // Calculate B_c (MUB 45)
        Real delta_kx = kx_r - kx_l + delta_kx_aug;
        Real bbx_c_delta_kx = bbx * delta_kx;
        Real by_c_delta_kx = cons_ar[IBY][m]*(lambda_ar[m]-vx_ar)
          - cons_al[IBY][m]*(lambda_al[m]-vx_al) + bbx*(vy_ar-vy_al);
        Real bz_c_delta_kx = cons_ar[IBZ][m]*(lambda_ar[m]-vx_ar)
          - cons_al[IBZ][m]*(lambda_al[m]-vx_al) + bbx*(vz_ar-vz_al);

        // Calculate residual
        Real k_sq_l = SQR(kx_l) + SQR(ky_l) + SQR(kz_l);
        Real k_dot_bc_delta_kx = kx_l*bbx_c_delta_kx + ky_l*by_c_delta_kx
          + kz_l*bz_c_delta_kx;
        Real y_l = (1.0-k_sq_l) / (eta_l*delta_kx - k_dot_bc_delta_kx);  // (MUB 49)
        Real k_sq_r = SQR(kx_r) + SQR(ky_r) + SQR(kz_r);
        k_dot_bc_delta_kx = kx_r*bbx_c_delta_kx + ky_r*by_c_delta_kx
          + kz_r*bz_c_delta_kx;
        Real y_r = (1.0-k_sq_r) / (eta_r*delta_kx - k_dot_bc_delta_kx);  // (MUB 49)
        res_0[m] = delta_kx * (1.0 - bbx * (y_r-y_l));  // (MUB 48)
      }

      // Calculate offset pressure and residual
      ptot_1[m] = ptot_init[m] * (1.0 + initial_offset);
      {
        // Calculate v_aL and v_aR
        Real al = r_l[ivx][m] - lambda_l*r_l[IEN][m]
          + ptot_1[m]*(1.0-SQR(lambda_l));  // (MUB 26)
        Real gl = SQR(r_l[IBY][m]) + SQR(r_l[IBZ][m]);  // (MUB 27)
        Real cl = r_l[ivy][m]*r_l[IBY][m] + r_l[ivz][m]*r_l[IBZ][m];  // (MUB 28)
        Real ql = -al - gl + SQR(bbx)*(1.0-SQR(lambda_l));  // (MUB 29)
        Real xl_inv = 1.0 / (bbx * (al*lambda_l*bbx+cl)
                             - (al+gl) * (lambda_l*ptot_1[m]+r_l[IEN][m]));  // (MUB 30)
        vx_al = (bbx * (al*bbx+lambda_l*cl)
                 - (al+gl) * (ptot_1[m]+r_l[ivx][m])) * xl_inv;  // (MUB 23)
        vy_al = (ql*r_l[ivy][m] + r_l[IBY][m] *
                 (cl + bbx * (lambda_l*r_l[ivx][m]-r_l[IEN][m]))) * xl_inv;  // (MUB 24)
        vz_al = (ql*r_l[ivz][m] + r_l[IBZ][m] *
                 (cl + bbx * (lambda_l*r_l[ivx][m]-r_l[IEN][m]))) * xl_inv;  // (MUB 24)
        Real ar = r_r[ivx][m] - lambda_r*r_r[IEN][m]
          + ptot_1[m]*(1.0-SQR(lambda_r));  // (MUB 26)
        Real gr = SQR(r_r[IBY][m]) + SQR(r_r[IBZ][m]);  // (MUB 27)
        Real cr = r_r[ivy][m]*r_r[IBY][m] + r_r[ivz][m]*r_r[IBZ][m];  // (MUB 28)
        Real qr = -ar - gr + SQR(bbx)*(1.0-SQR(lambda_r));  // (MUB 29)
        Real xr_inv = 1.0 / (bbx * (ar*lambda_r*bbx+cr)
                             - (ar+gr) * (lambda_r*ptot_1[m]+r_r[IEN][m]));  // (MUB 30)
        vx_ar = (bbx * (ar*bbx+lambda_r*cr)
                 - (ar+gr) * (ptot_1[m]+r_r[ivx][m])) * xr_inv;  // (MUB 23)
        vy_ar = (qr*r_r[ivy][m] + r_r[IBY][m] *
                 (cr + bbx * (lambda_r*r_r[ivx][m]-r_r[IEN][m]))) * xr_inv;  // (MUB 24)
        vz_ar = (qr*r_r[ivz][m] + r_r[IBZ][m] *
                 (cr + bbx * (lambda_r*r_r[ivx][m]-r_r[IEN][m]))) * xr_inv;  // (MUB 24)

        // Calculate B_aL and B_aR (MUB 21)
        cons_al[IBY][m] = (r_l[IBY][m] - bbx*vy_al) / (lambda_l-vx_al);
        cons_al[IBZ][m] = (r_l[IBZ][m] - bbx*vz_al) / (lambda_l-vx_al);
        cons_ar[IBY][m] = (r_r[IBY][m] - bbx*vy_ar) / (lambda_r-vx_ar);
        cons_ar[IBZ][m] = (r_r[IBZ][m] - bbx*vz_ar) / (lambda_r-vx_ar);

        // Calculate w_aL and w_aR (MUB 31)
        Real v_rm_l = vx_al*r_l[ivx][m] + vy_al*r_l[ivy][m] + vz_al*r_l[ivz][m];
        Real wtot_al = ptot_1[m] + (r_l[IEN][m]-v_rm_l) / (lambda_l-vx_al);
        Real v_rm_r = vx_ar*r_r[ivx][m] + vy_ar*r_r[ivy][m] + vz_ar*r_r[ivz][m];
        Real wtot_ar = ptot_1[m] + (r_r[IEN][m]-v_rm_r) / (lambda_r-vx_ar);

        // Calculate eta_L and eta_R (MUB 35)
        eta_l = -copysign(std::sqrt(wtot_al), bbx);
        eta_r = copysign(std::sqrt(wtot_ar), bbx);

        // Calculate K_L and K_R (MUB 43)
        Real denom_al_inv = 1.0 / (lambda_l*ptot_1[m] + r_l[IEN][m] + bbx*eta_l);
        kx_l = (r_l[ivx][m] + ptot_1[m] + lambda_l*bbx*eta_l)
          * denom_al_inv;  // R_{B^x} = \lambda B^x
        ky_l = (r_l[ivy][m] + r_l[IBY][m]*eta_l) * denom_al_inv;
        kz_l = (r_l[ivz][m] + r_l[IBZ][m]*eta_l) * denom_al_inv;
        Real denom_ar_inv = 1.0 / (lambda_r*ptot_1[m] + r_r[IEN][m] + bbx*eta_r);
        kx_r = (r_r[ivx][m] + ptot_1[m] + lambda_r*bbx*eta_r)
          * denom_ar_inv;  // R_{B^x} = \lambda B^x
        ky_r = (r_r[ivy][m] + r_r[IBY][m]*eta_r) * denom_ar_inv;
        kz_r = (r_r[ivz][m] + r_r[IBZ][m]*eta_r) * denom_ar_inv;

        // Rename Alfven wavespeeds for what they are
        lambda_al[m] = kx_l;
        lambda_ar[m] = kx_r;

        // Calculate B_c (MUB 45)
        Real delta_kx = kx_r - kx_l + delta_kx_aug;
        Real bbx_c_delta_kx = bbx * delta_kx;
        Real by_c_delta_kx = cons_ar[IBY][m]*(lambda_ar[m]-vx_ar)
          - cons_al[IBY][m]*(lambda_al[m]-vx_al) + bbx*(vy_ar-vy_al);
        Real bz_c_delta_kx = cons_ar[IBZ][m]*(lambda_ar[m]-vx_ar)
          - cons_al[IBZ][m]*(lambda_al[m]-vx_al) + bbx*(vz_ar-vz_al);

        // Calculate residual
        Real k_sq_l = SQR(kx_l) + SQR(ky_l) + SQR(kz_l);
        Real k_dot_bc_delta_kx = kx_l*bbx_c_delta_kx + ky_l*by_c_delta_kx
          + kz_l*bz_c_delta_kx;
        Real y_l = (1.0-k_sq_l) / (eta_l*delta_kx - k_dot_bc_delta_kx);  // (MUB 49)
        Real k_sq_r = SQR(kx_r) + SQR(ky_r) + SQR(kz_r);
        k_dot_bc_delta_kx = kx_r*bbx_c_delta_kx + ky_r*by_c_delta_kx
          + kz_r*bz_c_delta_kx;
        Real y_r = (1.0-k_sq_r) / (eta_r*delta_kx - k_dot_bc_delta_kx);  // (MUB 49)
        res_1[m] = delta_kx * (1.0 - bbx * (y_r-y_l));  // (MUB 48)
      }
    }

#pragma omp simd simdlen(SIMD_WIDTH)
    for (int m=0; m<std::min(SIMD_WIDTH,iu-i+1); m++) {
      int ipm = i+m;
      // Extract normal magnetic field
      Real bbx = bb_normal(ipm);
      // Calculate extremal wavespeeds (MB 55)
      Real lambda_l = std::min(lambdas_m_l(ipm), lambdas_m_r(ipm));
      Real lambda_r = std::max(lambdas_p_l(ipm), lambdas_p_r(ipm));

      // Iterate via secant method
      Real ptot_last = ptot_0[m];
      Real ptot_n = ptot_1[m];
      Real res_last = res_0[m];
      Real res_n = res_1[m];
      Real tol_ptot = 1.0e-8 * ptot_init[m];

      // Prepare variables that should be preserved from secant iterations
      Real vx_al, vy_al, vz_al, vx_ar, vy_ar, vz_ar;
      Real kx_l, ky_l, kz_l, kx_r, ky_r, kz_r;
      Real eta_l, eta_r;

      for (int n = 0; n < num_secant; ++n) {
        // Calculate new guess for pressure
        Real ptot_old = ptot_last;
        ptot_last = ptot_n;
        Real res_old = res_last;
        res_last = res_n;
        bool need_to_iterate = std::abs(res_last) > tol_res
            && std::abs(ptot_last-ptot_old) > tol_ptot;
        if (need_to_iterate) {
          ptot_n = (res_last*ptot_old - res_old*ptot_last) / (res_last-res_old);
        } else {
          ptot_n = ptot_last;
        }

        // Calculate v_aL and v_aR
        Real al = r_l[ivx][m] - lambda_l*r_l[IEN][m]
          + ptot_n*(1.0-SQR(lambda_l));  // (MUB 26)
        Real gl = SQR(r_l[IBY][m]) + SQR(r_l[IBZ][m]);  // (MUB 27)
        Real cl = r_l[ivy][m]*r_l[IBY][m] + r_l[ivz][m]*r_l[IBZ][m];  // (MUB 28)
        Real ql = -al - gl + SQR(bbx)*(1.0-SQR(lambda_l));  // (MUB 29)
        Real xl_inv = 1.0 / (bbx * (al*lambda_l*bbx+cl)
                             - (al+gl) * (lambda_l*ptot_n+r_l[IEN][m]));  // (MUB 30)
        vx_al = (bbx * (al*bbx+lambda_l*cl)
            - (al+gl) * (ptot_n+r_l[ivx][m])) * xl_inv;  // (MUB 23)
        vy_al = (ql*r_l[ivy][m] + r_l[IBY][m] * (cl + bbx * (lambda_l*r_l[ivx][m]
            -r_l[IEN][m]))) * xl_inv;  // (MUB 24)
        vz_al = (ql*r_l[ivz][m] + r_l[IBZ][m] * (cl + bbx * (lambda_l*r_l[ivx][m]
            -r_l[IEN][m]))) * xl_inv;  // (MUB 24)
        Real ar = r_r[ivx][m] - lambda_r*r_r[IEN][m]
          + ptot_n*(1.0-SQR(lambda_r));  // (MUB 26)
        Real gr = SQR(r_r[IBY][m]) + SQR(r_r[IBZ][m]);  // (MUB 27)
        Real cr = r_r[ivy][m]*r_r[IBY][m] + r_r[ivz][m]*r_r[IBZ][m];  // (MUB 28)
        Real qr = -ar - gr + SQR(bbx)*(1.0-SQR(lambda_r));  // (MUB 29)
        Real xr_inv = 1.0 / (bbx * (ar*lambda_r*bbx+cr)
                         - (ar+gr) * (lambda_r*ptot_n+r_r[IEN][m]));  // (MUB 30)
        vx_ar = (bbx * (ar*bbx+lambda_r*cr)
            - (ar+gr) * (ptot_n+r_r[ivx][m])) * xr_inv;  // (MUB 23)
        vy_ar = (qr*r_r[ivy][m] + r_r[IBY][m] * (cr + bbx * (lambda_r*r_r[ivx][m]
            -r_r[IEN][m]))) * xr_inv;  // (MUB 24)
        vz_ar = (qr*r_r[ivz][m] + r_r[IBZ][m] * (cr + bbx * (lambda_r*r_r[ivx][m]
            -r_r[IEN][m]))) * xr_inv;  // (MUB 24)

        // Calculate B_aL and B_aR (MUB 21)
        cons_al[IBY][m] = (r_l[IBY][m] - bbx*vy_al) / (lambda_l-vx_al);
        cons_al[IBZ][m] = (r_l[IBZ][m] - bbx*vz_al) / (lambda_l-vx_al);
        cons_ar[IBY][m] = (r_r[IBY][m] - bbx*vy_ar) / (lambda_r-vx_ar);
        cons_ar[IBZ][m] = (r_r[IBZ][m] - bbx*vz_ar) / (lambda_r-vx_ar);

        // Calculate w_aL and w_aR (MUB 31)
        Real v_rm_l = vx_al*r_l[ivx][m] + vy_al*r_l[ivy][m] + vz_al*r_l[ivz][m];
        Real wtot_al = ptot_n + (r_l[IEN][m]-v_rm_l) / (lambda_l-vx_al);
        Real v_rm_r = vx_ar*r_r[ivx][m] + vy_ar*r_r[ivy][m] + vz_ar*r_r[ivz][m];
        Real wtot_ar = ptot_n + (r_r[IEN][m]-v_rm_r) / (lambda_r-vx_ar);

        // Calculate eta_L and eta_R (MUB 35)
        eta_l = -copysign(std::sqrt(wtot_al), bbx);
        eta_r = copysign(std::sqrt(wtot_ar), bbx);

        // Calculate K_L and K_R (MUB 43)
        Real denom_al_inv = 1.0 / (lambda_l*ptot_n + r_l[IEN][m] + bbx*eta_l);
        kx_l = (r_l[ivx][m] + ptot_n + lambda_l*bbx*eta_l)
          * denom_al_inv;  // R_{B^x} = \lambda B^x
        ky_l = (r_l[ivy][m] + r_l[IBY][m]*eta_l) * denom_al_inv;
        kz_l = (r_l[ivz][m] + r_l[IBZ][m]*eta_l) * denom_al_inv;
        Real denom_ar_inv = 1.0 / (lambda_r*ptot_n + r_r[IEN][m] + bbx*eta_r);
        kx_r = (r_r[ivx][m] + ptot_n + lambda_r*bbx*eta_r)
          * denom_ar_inv;  // R_{B^x} = \lambda B^x
        ky_r = (r_r[ivy][m] + r_r[IBY][m]*eta_r) * denom_ar_inv;
        kz_r = (r_r[ivz][m] + r_r[IBZ][m]*eta_r) * denom_ar_inv;

        // Rename Alfven wavespeeds for what they are
        lambda_al[m] = kx_l;
        lambda_ar[m] = kx_r;

        // Calculate B_c (MUB 45)
        Real delta_kx = kx_r - kx_l + delta_kx_aug;
        Real bbx_c_delta_kx = bbx * delta_kx;
        Real by_c_delta_kx = cons_ar[IBY][m]*(lambda_ar[m]-vx_ar)
            - cons_al[IBY][m]*(lambda_al[m]-vx_al) + bbx*(vy_ar-vy_al);
        Real bz_c_delta_kx = cons_ar[IBZ][m]*(lambda_ar[m]-vx_ar)
            - cons_al[IBZ][m]*(lambda_al[m]-vx_al) + bbx*(vz_ar-vz_al);

        // Calculate residual
        Real k_sq_l = SQR(kx_l) + SQR(ky_l) + SQR(kz_l);
        Real k_dot_bc_delta_kx = kx_l*bbx_c_delta_kx + ky_l*by_c_delta_kx
            + kz_l*bz_c_delta_kx;
        Real y_l = (1.0-k_sq_l) / (eta_l*delta_kx - k_dot_bc_delta_kx);  // (MUB 49)
        Real k_sq_r = SQR(kx_r) + SQR(ky_r) + SQR(kz_r);
        k_dot_bc_delta_kx = kx_r*bbx_c_delta_kx + ky_r*by_c_delta_kx
            + kz_r*bz_c_delta_kx;
        Real y_r = (1.0-k_sq_r) / (eta_r*delta_kx - k_dot_bc_delta_kx);  // (MUB 49)
        res_n = delta_kx * (1.0 - bbx * (y_r-y_l));  // (MUB 48)
      }

      // Set total contact pressure
      ptot_c[m] = ptot_n;

      if (!std::isfinite(lambda_al[m]) || !std::isfinite(lambda_ar[m]) ||
          !std::isfinite(ptot_c[m]) || ptot_c[m] <= 0.0) {
        switch_to_hlle[m] = true;
      }

      // Calculate remaining conserved quantities in aL region
      Real v_bb_al = vx_al*bbx + vy_al*cons_al[IBY][m] + vz_al*cons_al[IBZ][m];
      cons_al[IDN][m] = r_l[IDN][m] / (lambda_l-vx_al);  // (MUB 32)
      cons_al[IEN][m] = (r_l[IEN][m] + ptot_c[m]*vx_al - v_bb_al*bbx)
        / (lambda_l-vx_al);  // (MUB 33)
      cons_al[ivx][m] = (cons_al[IEN][m] + ptot_c[m]) * vx_al
        - v_bb_al * bbx;  // (MUB 34)
      cons_al[ivy][m] = (cons_al[IEN][m] + ptot_c[m]) * vy_al
        - v_bb_al * cons_al[IBY][m];  // (MUB 34)
      cons_al[ivz][m] = (cons_al[IEN][m] + ptot_c[m]) * vz_al
        - v_bb_al * cons_al[IBZ][m]; // (MUB 34)

      // Calculate remaining conserved quantities in aR region
      Real v_bb_ar = vx_ar*bbx + vy_ar*cons_ar[IBY][m] + vz_ar*cons_ar[IBZ][m];
      cons_ar[IDN][m] = r_r[IDN][m] / (lambda_r-vx_ar);  // (MUB 32)
      cons_ar[IEN][m] = (r_r[IEN][m] + ptot_c[m]*vx_ar - v_bb_ar*bbx)
        / (lambda_r-vx_ar);  // (MUB 33)
      cons_ar[ivx][m] = (cons_ar[IEN][m] + ptot_c[m]) * vx_ar
        - v_bb_ar * bbx;  // (MUB 34)
      cons_ar[ivy][m] = (cons_ar[IEN][m] + ptot_c[m]) * vy_ar
        - v_bb_ar * cons_ar[IBY][m];  // (MUB 34)
      cons_ar[ivz][m] = (cons_ar[IEN][m] + ptot_c[m]) * vz_ar
        - v_bb_ar * cons_ar[IBZ][m];  // (MUB 34)

      // Calculate fluxes in aL region (MUB 11,12)
      for (int n = 0; n < NWAVE; ++n) {
        flux_al[n][m] = lambda_l * cons_al[n][m] - r_l[n][m];
      }

      // Calculate fluxes in aR region (MUB 11,12)
      for (int n = 0; n < NWAVE; ++n) {
        flux_ar[n][m] = lambda_r * cons_ar[n][m] - r_r[n][m];
      }

      // Calculate B_c (MUB 45)
      Real denom_c_inv = 1.0 / (lambda_ar[m] - lambda_al[m] + delta_kx_aug);
      Real numer_al = cons_al[IBY][m] * (lambda_al[m]-vx_al) + bbx*vy_al;
      Real numer_ar = cons_ar[IBY][m] * (lambda_ar[m]-vx_ar) + bbx*vy_ar;
      cons_c[IBY][m] = (numer_ar - numer_al) * denom_c_inv;
      numer_al = cons_al[IBZ][m] * (lambda_al[m]-vx_al) + bbx*vz_al;
      numer_ar = cons_ar[IBZ][m] * (lambda_ar[m]-vx_ar) + bbx*vz_ar;
      cons_c[IBZ][m] = (numer_ar - numer_al) * denom_c_inv;

      // Calculate v_c (MUB 47), averaging left and right values in case of disagreement
      Real k_sq_l = SQR(kx_l) + SQR(ky_l) + SQR(kz_l);
      Real k_bc_l = kx_l*bbx + ky_l*cons_c[IBY][m] + kz_l*cons_c[IBZ][m];
      Real vx_cl = kx_l - bbx * (1.0-k_sq_l) / (eta_l-k_bc_l);
      Real vy_cl = ky_l - cons_c[IBY][m] * (1.0-k_sq_l) / (eta_l-k_bc_l);
      Real vz_cl = kz_l - cons_c[IBZ][m] * (1.0-k_sq_l) / (eta_l-k_bc_l);
      Real k_sq_r = SQR(kx_r) + SQR(ky_r) + SQR(kz_r);
      Real k_bc_r = kx_r*bbx + ky_r*cons_c[IBY][m] + kz_r*cons_c[IBZ][m];
      Real vx_cr = kx_r - bbx * (1.0-k_sq_r) / (eta_r-k_bc_r);
      Real vy_cr = ky_r - cons_c[IBY][m] * (1.0-k_sq_r) / (eta_r-k_bc_r);
      Real vz_cr = kz_r - cons_c[IBZ][m] * (1.0-k_sq_r) / (eta_r-k_bc_r);
      Real vx_c = 0.5 * (vx_cl + vx_cr);
      Real vy_c = 0.5 * (vy_cl + vy_cr);
      Real vz_c = 0.5 * (vz_cl + vz_cr);

      // Calculate remaining conserved quantities in c region
      Real v_bb_c = vx_c*bbx + vy_c*cons_c[IBY][m] + vz_c*cons_c[IBZ][m];
      if (vx_c >= 0.0) {  // cL region
        cons_c[IDN][m] = cons_al[IDN][m] * (lambda_al[m]-vx_al)
          / (lambda_al[m]-vx_c);  // (MUB 50)
        cons_c[IEN][m] = (lambda_al[m]*cons_al[IEN][m] - cons_al[ivx][m] + ptot_c[m]*vx_c
                          - v_bb_c*bbx) / (lambda_al[m]-vx_c);  // (MUB 51)
      } else {  // cR region
        cons_c[IDN][m] = cons_ar[IDN][m] * (lambda_ar[m]-vx_ar)
          / (lambda_ar[m]-vx_c);  // (MUB 50)
        cons_c[IEN][m] = (lambda_ar[m]*cons_ar[IEN][m] - cons_ar[ivx][m] + ptot_c[m]*vx_c
                          - v_bb_c*bbx) / (lambda_ar[m]-vx_c);  // (MUB 51)
      }
      cons_c[ivx][m] = (cons_c[IEN][m] + ptot_c[m]) * vx_c
        - v_bb_c * bbx;  // (MUB 52)
      cons_c[ivy][m] = (cons_c[IEN][m] + ptot_c[m]) * vy_c
        - v_bb_c * cons_c[IBY][m];  // (MUB 52)
      cons_c[ivz][m] = (cons_c[IEN][m] + ptot_c[m]) * vz_c
        - v_bb_c * cons_c[IBZ][m];  // (MUB 52)

      // Calculate fluxes in c region (MUB 11)
      for (int n = 0; n < NWAVE; ++n) {
        if (vx_c >= 0.0) {  // cL region
          flux_c[n][m] = flux_al[n][m] + lambda_al[m] * (cons_c[n][m] - cons_al[n][m]);
        } else {  // cR region
          flux_c[n][m] = flux_ar[n][m] + lambda_ar[m] * (cons_c[n][m] - cons_ar[n][m]);
        }
      }
    }

    for (int m=0; m<std::min(SIMD_WIDTH,iu-i+1); m++) {
      int ipm = i+m;
      // Calculate extremal wavespeeds (MB 55)
      Real lambda_l = std::min(lambdas_m_l(ipm), lambdas_m_r(ipm));
      Real lambda_r = std::max(lambdas_p_l(ipm), lambdas_p_r(ipm));

      // Calculate interface velocity
      Real v_interface = 0.0;
      if (GENERAL_RELATIVITY) {
        v_interface = gi(i01,ipm) / std::sqrt(SQR(gi(i01,ipm)) - gi(I00,ipm)*gi(i11,ipm));
      }

      // Determine region of wavefan
      if (lambda_l >= v_interface) {  // L region
        for (int n = 0; n < NWAVE; ++n) {
          cons_interface[n][m] = cons_l[n][m];
          flux_interface[n][m] = flux_l[n][m];
        }
      } else if (lambda_r <= v_interface) { // R region
        for (int n = 0; n < NWAVE; ++n) {
          cons_interface[n][m] = cons_r[n][m];
          flux_interface[n][m] = flux_r[n][m];
        }
      } else if (switch_to_hlle[m]) {  // HLL region
        for (int n = 0; n < NWAVE; ++n) {
          cons_interface[n][m] = cons_hll[n][m];
          flux_interface[n][m] = flux_hll[n][m];
        }
      } else if (lambda_al[m] >= v_interface-vc_extension) {  // aL region
        for (int n = 0; n < NWAVE; ++n) {
          cons_interface[n][m] = cons_al[n][m];
          flux_interface[n][m] = flux_al[n][m];
        }
      } else if (lambda_ar[m] <= v_interface+vc_extension) {  // aR region
        for (int n = 0; n < NWAVE; ++n) {
          cons_interface[n][m] = cons_ar[n][m];
          flux_interface[n][m] = flux_ar[n][m];
        }
      } else {  // c region
        for (int n = 0; n < NWAVE; ++n) {
          cons_interface[n][m] = cons_c[n][m];
          flux_interface[n][m] = flux_c[n][m];
        }
      }

      // Check for any remaining HLLD failures and switch to HLLE if found
      if (!switch_to_hlle[m]) {
        for (int n = 0; n < NWAVE; ++n) {
          if (!std::isfinite(cons_interface[n][m])
              || !std::isfinite(flux_interface[n][m])) {
            switch_to_hlle[m] = true;
          }
        }
        if (switch_to_hlle[m]) {
          for (int n = 0; n < NWAVE; ++n) {
              cons_interface[n][m] = cons_hll[n][m];
              flux_interface[n][m] = flux_hll[n][m];
            }
        }
      }

      if (GENERAL_RELATIVITY) {
        for (int n = 0; n < NWAVE; ++n) {
          cons(n,ipm) = cons_interface[n][m];
        }
      }

      // Set fluxes
      for (int n = 0; n < NHYDRO; ++n) {
        flux(n,k,j,ipm) = flux_interface[n][m];
      }
      ey(k,j,ipm) = -flux_interface[IBY][m];
      ez(k,j,ipm) = flux_interface[IBZ][m];
    }
  }

  // Transform fluxes to global coordinates if in GR
  #if GENERAL_RELATIVITY
  {
    switch (ivx) {
      case IVX:
        pmb->pcoord->FluxToGlobal1(k, j, il, iu, cons, bb_normal, flux, ey, ez);
        break;
      case IVY:
        pmb->pcoord->FluxToGlobal2(k, j, il, iu, cons, bb_normal, flux, ey, ez);
        break;
      case IVZ:
        pmb->pcoord->FluxToGlobal3(k, j, il, iu, cons, bb_normal, flux, ey, ez);
        break;
    }
  }
  #endif  // GENERAL_RELATIVITY
  return;
}

//----------------------------------------------------------------------------------------
// Function whose value vanishes for correct enthalpy
// Inputs:
//   w_guess: guess for total enthalpy W
//   dd: relativistic density D
//   ee: total energy E
//   m_sq: square magnitude of momentum \vec{m}
//   bb_sq: square magnitude of magnetic field \vec{B}
//   ss_sq: (\vec{m} \cdot \vec{B})^2
//   gamma_prime: reduced adiabatic gas constant Gamma' = Gamma/(Gamma-1)
// Outputs:
//   returned value: calculated minus given value of E
// Notes:
//   follows Mignone & McKinney 2007, MNRAS 378 1118 (MM)
//   implementation follows that of hlld_sr.c in Athena 4.2
//   same function as in adiabatic_mhd_sr.cpp

Real EResidual(Real w_guess, Real dd, Real ee, Real m_sq, Real bb_sq, Real ss_sq,
               Real gamma_prime) {
  Real v_sq = (m_sq + ss_sq/SQR(w_guess) * (2.0*w_guess + bb_sq))
      / SQR(w_guess + bb_sq);                                      // (cf. MM A3)
  Real gamma_sq = 1.0/(1.0-v_sq);
  Real gamma_lorentz = std::sqrt(gamma_sq);
  Real chi = (1.0 - v_sq) * (w_guess - gamma_lorentz * dd);        // (cf. MM A11)
  Real pgas = chi/gamma_prime;                                     // (MM A17)
  Real ee_calc = w_guess - pgas + 0.5*bb_sq * (1.0+v_sq)
      - ss_sq / (2.0*SQR(w_guess));                                // (MM A1)
  return ee_calc - ee;
}

//----------------------------------------------------------------------------------------
// Derivative of EResidual()
// Inputs:
//   w_guess: guess for total enthalpy W
//   dd: relativistic density D
//   m_sq: square magnitude of momentum \vec{m}
//   bb_sq: square magnitude of magnetic field \vec{B}
//   ss_sq: (\vec{m} \cdot \vec{B})^2
//   gamma_prime: reduced adiabatic gas constant Gamma' = Gamma/(Gamma-1)
// Outputs:
//   returned value: derivative of calculated value of E
// Notes:
//   follows Mignone & McKinney 2007, MNRAS 378 1118 (MM)
//   implementation follows that of hlld_sr.c in Athena 4.2
//   same function as in adiabatic_mhd_sr.cpp

Real EResidualPrime(Real w_guess, Real dd, Real m_sq, Real bb_sq, Real ss_sq,
                    Real gamma_prime) {
  Real v_sq = (m_sq + ss_sq/SQR(w_guess) * (2.0*w_guess + bb_sq))
      / SQR(w_guess + bb_sq);                                         // (cf. MM A3)
  Real gamma_sq = 1.0/(1.0-v_sq);
  Real gamma_lorentz = std::sqrt(gamma_sq);
  Real chi = (1.0 - v_sq) * (w_guess - gamma_lorentz * dd);           // (cf. MM A11)
  Real w_cu = SQR(w_guess) * w_guess;
  Real w_b_cu = SQR(w_guess + bb_sq) * (w_guess + bb_sq);
  Real dv_sq_dw = -2.0 / (w_cu*w_b_cu) * (ss_sq
      * (3.0*w_guess*(w_guess+bb_sq) + SQR(bb_sq)) + m_sq*w_cu);      // (MM A16)
  Real dchi_dw = 1.0 - v_sq
      - gamma_lorentz/2.0 * (dd + 2.0*gamma_lorentz*chi) * dv_sq_dw;  // (cf. MM A14)
  Real drho_dw = -gamma_lorentz*dd/2.0 * dv_sq_dw;                    // (MM A15)
  Real dpgas_dchi = 1.0/gamma_prime;                                  // (MM A18)
  Real dpgas_drho = 0.0;                                              // (MM A18)
  Real dpgas_dw = dpgas_dchi * dchi_dw + dpgas_drho * drho_dw;
  return 1.0 - dpgas_dw + 0.5*bb_sq * dv_sq_dw + ss_sq/w_cu;
}

//----------------------------------------------------------------------------------------
// Non-frame-transforming HLLE implementation
// Inputs:
//   pmb: pointer to MeshBlock object
//   k,j: x3- and x2-indices
//   il,iu: lower and upper x1-indices
//   bb: 3D array of normal magnetic fields
//   g,gi: 1D scratch arrays for metric coefficients
//   prim_l,prim_r: 1D arrays of left and right primitive states
// Outputs:
//   flux: 3D array of hydrodynamical fluxes across interfaces
//   ey,ez: 3D arrays of magnetic fluxes (electric fields) across interfaces
// Notes:
//   implements HLLE algorithm similar to that of fluxcalc() in step_ch.c in Harm
//   derived from RiemannSolver() in hlle_mhd_rel_no_transform.cpp assuming ivx = IVY
//   same function as in hlle_mhd_rel.cpp

void HLLENonTransforming(MeshBlock *pmb, const int k, const int j,
                         const int il, const int iu,
                         const AthenaArray<Real> &bb,
                         AthenaArray<Real> &g, AthenaArray<Real> &gi,
                         AthenaArray<Real> &prim_l, AthenaArray<Real> &prim_r,
                         AthenaArray<Real> &flux,
                         AthenaArray<Real> &ey, AthenaArray<Real> &ez) {
#if GENERAL_RELATIVITY
  // Extract ratio of specific heats
  const Real gamma_adi = pmb->peos->GetGamma();
  const Real gamma_prime = gamma_adi/(gamma_adi-1.0);

  // Get metric components
  pmb->pcoord->Face2Metric(k, j, il, iu, g, gi);

  // Go through each interface
#pragma omp simd simdlen(SIMD_WIDTH)
  for (int i=il; i<=iu; i++) {
    // Extract metric
    Real g_00 = g(I00,i), g_01 = g(I01,i), g_02 = g(I02,i), g_03 = g(I03,i),
      g_10 = g(I01,i), g_11 = g(I11,i), g_12 = g(I12,i), g_13 = g(I13,i),
      g_20 = g(I02,i), g_21 = g(I12,i), g_22 = g(I22,i), g_23 = g(I23,i),
      g_30 = g(I03,i), g_31 = g(I13,i), g_32 = g(I23,i), g_33 = g(I33,i);
    Real g00 = gi(I00,i), g01 = gi(I01,i), g02 = gi(I02,i), g03 = gi(I03,i),
      g10 = gi(I01,i), g11 = gi(I11,i), g12 = gi(I12,i), g13 = gi(I13,i),
      g20 = gi(I02,i), g21 = gi(I12,i), g22 = gi(I22,i), g23 = gi(I23,i),
      g30 = gi(I03,i), g31 = gi(I13,i), g32 = gi(I23,i), g33 = gi(I33,i);
    Real alpha = std::sqrt(-1.0/g00);

    // Extract left primitives
    Real rho_l = prim_l(IDN,i);
    Real pgas_l = prim_l(IPR,i);
    Real uu1_l = prim_l(IVX,i);
    Real uu2_l = prim_l(IVY,i);
    Real uu3_l = prim_l(IVZ,i);
    Real bb2_l = bb(k,j,i);
    Real bb3_l = prim_l(IBY,i);
    Real bb1_l = prim_l(IBZ,i);

    // Extract right primitives
    Real rho_r = prim_r(IDN,i);
    Real pgas_r = prim_r(IPR,i);
    Real uu1_r = prim_r(IVX,i);
    Real uu2_r = prim_r(IVY,i);
    Real uu3_r = prim_r(IVZ,i);
    Real bb2_r = bb(k,j,i);
    Real bb3_r = prim_r(IBY,i);
    Real bb1_r = prim_r(IBZ,i);

    // Calculate 4-velocity in left state
    Real ucon_l[4], ucov_l[4];
    Real tmp = g_11*SQR(uu1_l) + 2.0*g_12*uu1_l*uu2_l + 2.0*g_13*uu1_l*uu3_l
      + g_22*SQR(uu2_l) + 2.0*g_23*uu2_l*uu3_l
      + g_33*SQR(uu3_l);
    Real gamma_l = std::sqrt(1.0 + tmp);
    ucon_l[0] = gamma_l / alpha;
    ucon_l[1] = uu1_l - alpha * gamma_l * g01;
    ucon_l[2] = uu2_l - alpha * gamma_l * g02;
    ucon_l[3] = uu3_l - alpha * gamma_l * g03;
    ucov_l[0] = g_00*ucon_l[0] + g_01*ucon_l[1] + g_02*ucon_l[2] + g_03*ucon_l[3];
    ucov_l[1] = g_10*ucon_l[0] + g_11*ucon_l[1] + g_12*ucon_l[2] + g_13*ucon_l[3];
    ucov_l[2] = g_20*ucon_l[0] + g_21*ucon_l[1] + g_22*ucon_l[2] + g_23*ucon_l[3];
    ucov_l[3] = g_30*ucon_l[0] + g_31*ucon_l[1] + g_32*ucon_l[2] + g_33*ucon_l[3];

    // Calculate 4-velocity in right state
    Real ucon_r[4], ucov_r[4];
    tmp = g_11*SQR(uu1_r) + 2.0*g_12*uu1_r*uu2_r + 2.0*g_13*uu1_r*uu3_r
      + g_22*SQR(uu2_r) + 2.0*g_23*uu2_r*uu3_r
      + g_33*SQR(uu3_r);
    Real gamma_r = std::sqrt(1.0 + tmp);
    ucon_r[0] = gamma_r / alpha;
    ucon_r[1] = uu1_r - alpha * gamma_r * g01;
    ucon_r[2] = uu2_r - alpha * gamma_r * g02;
    ucon_r[3] = uu3_r - alpha * gamma_r * g03;
    ucov_r[0] = g_00*ucon_r[0] + g_01*ucon_r[1] + g_02*ucon_r[2] + g_03*ucon_r[3];
    ucov_r[1] = g_10*ucon_r[0] + g_11*ucon_r[1] + g_12*ucon_r[2] + g_13*ucon_r[3];
    ucov_r[2] = g_20*ucon_r[0] + g_21*ucon_r[1] + g_22*ucon_r[2] + g_23*ucon_r[3];
    ucov_r[3] = g_30*ucon_r[0] + g_31*ucon_r[1] + g_32*ucon_r[2] + g_33*ucon_r[3];

    // Calculate 4-magnetic field in left state
    Real bcon_l[4], bcov_l[4];
    bcon_l[0] = ucon_l[0] * (g_01*bb1_l + g_02*bb2_l + g_03*bb3_l)
      + ucon_l[1] * (g_11*bb1_l + g_12*bb2_l + g_13*bb3_l)
      + ucon_l[2] * (g_21*bb1_l + g_22*bb2_l + g_23*bb3_l)
      + ucon_l[3] * (g_31*bb1_l + g_32*bb2_l + g_33*bb3_l);
    bcon_l[1] = (bb1_l + bcon_l[0] * ucon_l[1]) / ucon_l[0];
    bcon_l[2] = (bb2_l + bcon_l[0] * ucon_l[2]) / ucon_l[0];
    bcon_l[3] = (bb3_l + bcon_l[0] * ucon_l[3]) / ucon_l[0];
    bcov_l[0] = g_00*bcon_l[0] + g_01*bcon_l[1] + g_02*bcon_l[2] + g_03*bcon_l[3];
    bcov_l[1] = g_10*bcon_l[0] + g_11*bcon_l[1] + g_12*bcon_l[2] + g_13*bcon_l[3];
    bcov_l[2] = g_20*bcon_l[0] + g_21*bcon_l[1] + g_22*bcon_l[2] + g_23*bcon_l[3];
    bcov_l[3] = g_30*bcon_l[0] + g_31*bcon_l[1] + g_32*bcon_l[2] + g_33*bcon_l[3];
    Real b_sq_l = bcon_l[0]*bcov_l[0] + bcon_l[1]*bcov_l[1] + bcon_l[2]*bcov_l[2]
      + bcon_l[3]*bcov_l[3];

    // Calculate 4-magnetic field in right state
    Real bcon_r[4], bcov_r[4];
    bcon_r[0] = ucon_r[0] * (g_01*bb1_r + g_02*bb2_r + g_03*bb3_r)
      + ucon_r[1] * (g_11*bb1_r + g_12*bb2_r + g_13*bb3_r)
      + ucon_r[2] * (g_21*bb1_r + g_22*bb2_r + g_23*bb3_r)
      + ucon_r[3] * (g_31*bb1_r + g_32*bb2_r + g_33*bb3_r);
    bcon_r[1] = (bb1_r + bcon_r[0] * ucon_r[1]) / ucon_r[0];
    bcon_r[2] = (bb2_r + bcon_r[0] * ucon_r[2]) / ucon_r[0];
    bcon_r[3] = (bb3_r + bcon_r[0] * ucon_r[3]) / ucon_r[0];
    bcov_r[0] = g_00*bcon_r[0] + g_01*bcon_r[1] + g_02*bcon_r[2] + g_03*bcon_r[3];
    bcov_r[1] = g_10*bcon_r[0] + g_11*bcon_r[1] + g_12*bcon_r[2] + g_13*bcon_r[3];
    bcov_r[2] = g_20*bcon_r[0] + g_21*bcon_r[1] + g_22*bcon_r[2] + g_23*bcon_r[3];
    bcov_r[3] = g_30*bcon_r[0] + g_31*bcon_r[1] + g_32*bcon_r[2] + g_33*bcon_r[3];
    Real b_sq_r = bcon_r[0]*bcov_r[0] + bcon_r[1]*bcov_r[1] + bcon_r[2]*bcov_r[2]
      + bcon_r[3]*bcov_r[3];

    // Calculate wavespeeds in left state
    Real lambda_p_l, lambda_m_l;
    Real wgas_l = rho_l + gamma_prime * pgas_l;
    pmb->peos->FastMagnetosonicSpeedsGR(wgas_l, pgas_l, ucon_l[0], ucon_l[IVY], b_sq_l,
                                        g00, g02, g22, &lambda_p_l, &lambda_m_l);

    // Calculate wavespeeds in right state
    Real lambda_p_r, lambda_m_r;
    Real wgas_r = rho_r + gamma_prime * pgas_r;
    pmb->peos->FastMagnetosonicSpeedsGR(wgas_r, pgas_r, ucon_r[0], ucon_r[IVY], b_sq_r,
                                        g00, g02, g22, &lambda_p_r, &lambda_m_r);

    // Calculate extremal wavespeeds
    Real lambda_l = std::min(lambda_m_l, lambda_m_r);
    Real lambda_r = std::max(lambda_p_l, lambda_p_r);

    // Calculate conserved quantities in L region
    // (rho u^0, T^0_\mu, and B^j = *F^{j0}, where j != IVY)
    Real cons_l[NWAVE];
    Real wtot_l = wgas_l + b_sq_l;
    Real ptot_l = pgas_l + 0.5*b_sq_l;
    cons_l[IDN] = rho_l * ucon_l[0];
    cons_l[IEN] = wtot_l * ucon_l[0] * ucov_l[0] - bcon_l[0] * bcov_l[0] + ptot_l;
    cons_l[IVX] = wtot_l * ucon_l[0] * ucov_l[1] - bcon_l[0] * bcov_l[1];
    cons_l[IVY] = wtot_l * ucon_l[0] * ucov_l[2] - bcon_l[0] * bcov_l[2];
    cons_l[IVZ] = wtot_l * ucon_l[0] * ucov_l[3] - bcon_l[0] * bcov_l[3];
    cons_l[IBY] = bcon_l[IVZ] * ucon_l[0] - bcon_l[0] * ucon_l[IVZ];
    cons_l[IBZ] = bcon_l[IVX] * ucon_l[0] - bcon_l[0] * ucon_l[IVX];

    // Calculate fluxes in L region
    // (rho u^i, T^i_\mu, and *F^{ji}, where i = IVY and j != IVY)
    Real flux_l[NWAVE];
    flux_l[IDN] = rho_l * ucon_l[IVY];
    flux_l[IEN] = wtot_l * ucon_l[IVY] * ucov_l[0] - bcon_l[IVY] * bcov_l[0];
    flux_l[IVX] = wtot_l * ucon_l[IVY] * ucov_l[1] - bcon_l[IVY] * bcov_l[1];
    flux_l[IVY] = wtot_l * ucon_l[IVY] * ucov_l[2] - bcon_l[IVY] * bcov_l[2];
    flux_l[IVZ] = wtot_l * ucon_l[IVY] * ucov_l[3] - bcon_l[IVY] * bcov_l[3];
    flux_l[IVY] += ptot_l;
    flux_l[IBY] = bcon_l[IVZ] * ucon_l[IVY] - bcon_l[IVY] * ucon_l[IVZ];
    flux_l[IBZ] = bcon_l[IVX] * ucon_l[IVY] - bcon_l[IVY] * ucon_l[IVX];

    // Calculate conserved quantities in R region
    // (rho u^0, T^0_\mu, and B^j = *F^{j0}, where j != IVY)
    Real cons_r[NWAVE];
    Real wtot_r = wgas_r + b_sq_r;
    Real ptot_r = pgas_r + 0.5*b_sq_r;
    cons_r[IDN] = rho_r * ucon_r[0];
    cons_r[IEN] = wtot_r * ucon_r[0] * ucov_r[0] - bcon_r[0] * bcov_r[0] + ptot_r;
    cons_r[IVX] = wtot_r * ucon_r[0] * ucov_r[1] - bcon_r[0] * bcov_r[1];
    cons_r[IVY] = wtot_r * ucon_r[0] * ucov_r[2] - bcon_r[0] * bcov_r[2];
    cons_r[IVZ] = wtot_r * ucon_r[0] * ucov_r[3] - bcon_r[0] * bcov_r[3];
    cons_r[IBY] = bcon_r[IVZ] * ucon_r[0] - bcon_r[0] * ucon_r[IVZ];
    cons_r[IBZ] = bcon_r[IVX] * ucon_r[0] - bcon_r[0] * ucon_r[IVX];

    // Calculate fluxes in R region
    // (rho u^i, T^i_\mu, and *F^{ji}, where i = IVY and j != IVY)
    Real flux_r[NWAVE];
    flux_r[IDN] = rho_r * ucon_r[IVY];
    flux_r[IEN] = wtot_r * ucon_r[IVY] * ucov_r[0] - bcon_r[IVY] * bcov_r[0];
    flux_r[IVX] = wtot_r * ucon_r[IVY] * ucov_r[1] - bcon_r[IVY] * bcov_r[1];
    flux_r[IVY] = wtot_r * ucon_r[IVY] * ucov_r[2] - bcon_r[IVY] * bcov_r[2];
    flux_r[IVZ] = wtot_r * ucon_r[IVY] * ucov_r[3] - bcon_r[IVY] * bcov_r[3];
    flux_r[IVY] += ptot_r;
    flux_r[IBY] = bcon_r[IVZ] * ucon_r[IVY] - bcon_r[IVY] * ucon_r[IVZ];
    flux_r[IBZ] = bcon_r[IVX] * ucon_r[IVY] - bcon_r[IVY] * ucon_r[IVX];

    Real lambda_diff_inv = 1.0 / (lambda_r-lambda_l);
    // Calculate fluxes in HLL region
    Real flux_hll[NWAVE];
    for (int n = 0; n < NWAVE; ++n) {
      flux_hll[n] = (lambda_r*flux_l[n] - lambda_l*flux_r[n]
                     + lambda_r*lambda_l * (cons_r[n] - cons_l[n]))
        * lambda_diff_inv;
    }

    // Determine region of wavefan
    Real *flux_interface;
    if (lambda_l >= 0.0) {  // L region
      flux_interface = flux_l;
    } else if (lambda_r <= 0.0) { // R region
      flux_interface = flux_r;
    } else {  // HLL region
      flux_interface = flux_hll;
    }

    // Set fluxes
    for (int n = 0; n < NHYDRO; ++n) {
      flux(n,k,j,i) = flux_interface[n];
    }
    ey(k,j,i) = -flux_interface[IBY];
    ez(k,j,i) = flux_interface[IBZ];
  }
#endif // GENERAL_RELATIVITY
  return;
}

} // namespace<|MERGE_RESOLUTION|>--- conflicted
+++ resolved
@@ -112,17 +112,6 @@
 //   follows Athena 4.2, hlld_sr.c, in variable choices and magic numbers
 
 void HLLDTransforming(MeshBlock *pmb, const int k, const int j,
-<<<<<<< HEAD
-                        const int il, const int iu, const int ivx,
-                        const AthenaArray<Real> &bb, AthenaArray<Real> &bb_normal,
-                        AthenaArray<Real> &lambdas_p_l,
-                        AthenaArray<Real> &lambdas_m_l,
-                        AthenaArray<Real> &lambdas_p_r,
-                        AthenaArray<Real> &lambdas_m_r,
-                        AthenaArray<Real> &g, AthenaArray<Real> &gi,
-                        AthenaArray<Real> &prim_l, AthenaArray<Real> &prim_r,
-                        AthenaArray<Real> &cons, AthenaArray<Real> &flux,
-=======
                       const int il, const int iu, const int ivx,
                       const AthenaArray<Real> &bb, AthenaArray<Real> &bb_normal,
                       AthenaArray<Real> &lambdas_p_l,
@@ -132,7 +121,6 @@
                       AthenaArray<Real> &g, AthenaArray<Real> &gi,
                       AthenaArray<Real> &prim_l, AthenaArray<Real> &prim_r,
                       AthenaArray<Real> &cons, AthenaArray<Real> &flux,
->>>>>>> 784871d5
                       AthenaArray<Real> &ey, AthenaArray<Real> &ez) {
   // Parameters
   const Real p_transition = 0.01;     // value delineating intial pressure regimes
