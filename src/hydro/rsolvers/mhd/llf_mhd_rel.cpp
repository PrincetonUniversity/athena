--- conflicted
+++ resolved
@@ -1,5 +1,5 @@
 //========================================================================================
-// Athena++ astrophysical MHD code
+// Athenah++ astrophysical MHD code
 // Copyright(C) 2014 James M. Stone <jmstone@princeton.edu> and other code contributors
 // Licensed under the 3-clause BSD License, see LICENSE file for details
 //========================================================================================
@@ -20,28 +20,25 @@
 #include "../../../mesh/mesh.hpp"                // MeshBlock
 #include "../../hydro.hpp"
 
-<<<<<<< HEAD
-=======
 namespace {
->>>>>>> b58b20b5
-// Declarations
+  // Declarations
 void LLFTransforming(MeshBlock *pmb, const int k, const int j,
-                            const int il, const int iu, const int ivx,
-                            const AthenaArray<Real> &bb, AthenaArray<Real> &bb_normal,
-                            AthenaArray<Real> &lambdas_p_l,
-                            AthenaArray<Real> &lambdas_m_l,
-                            AthenaArray<Real> &lambdas_p_r,
-                            AthenaArray<Real> &lambdas_m_r,
-                            AthenaArray<Real> &g, AthenaArray<Real> &gi,
-                            AthenaArray<Real> &prim_l, AthenaArray<Real> &prim_r,
-                            AthenaArray<Real> &cons, AthenaArray<Real> &flux,
-                            AthenaArray<Real> &ey, AthenaArray<Real> &ez);
+                     const int il, const int iu, const int ivx,
+                     const AthenaArray<Real> &bb, AthenaArray<Real> &bb_normal,
+                     AthenaArray<Real> &lambdas_p_l,
+                     AthenaArray<Real> &lambdas_m_l,
+                     AthenaArray<Real> &lambdas_p_r,
+                     AthenaArray<Real> &lambdas_m_r,
+                     AthenaArray<Real> &g, AthenaArray<Real> &gi,
+                     AthenaArray<Real> &prim_l, AthenaArray<Real> &prim_r,
+                     AthenaArray<Real> &cons, AthenaArray<Real> &flux,
+                     AthenaArray<Real> &ey, AthenaArray<Real> &ez);
 void LLFNonTransforming(MeshBlock *pmb, const int k, const int j,
-                               const int il, const int iu, const AthenaArray<Real> &bb,
-                               AthenaArray<Real> &g, AthenaArray<Real> &gi,
-                               AthenaArray<Real> &prim_l, AthenaArray<Real> &prim_r,
-                               AthenaArray<Real> &flux,
-                               AthenaArray<Real> &ey, AthenaArray<Real> &ez);
+                        const int il, const int iu, const AthenaArray<Real> &bb,
+                        AthenaArray<Real> &g, AthenaArray<Real> &gi,
+                        AthenaArray<Real> &prim_l, AthenaArray<Real> &prim_r,
+                        AthenaArray<Real> &flux,
+                        AthenaArray<Real> &ey, AthenaArray<Real> &ez);
 } // namespace
 
 //----------------------------------------------------------------------------------------
@@ -108,16 +105,16 @@
 //   references Mignone, Ugliano, & Bodo 2009, MNRAS 393 1141 (MUB)
 
 void LLFTransforming(MeshBlock *pmb, const int k, const int j,
-                            const int il, const int iu, const int ivx,
-                            const AthenaArray<Real> &bb, AthenaArray<Real> &bb_normal,
-                            AthenaArray<Real> &lambdas_p_l,
-                            AthenaArray<Real> &lambdas_m_l,
-                            AthenaArray<Real> &lambdas_p_r,
-                            AthenaArray<Real> &lambdas_m_r,
-                            AthenaArray<Real> &g, AthenaArray<Real> &gi,
-                            AthenaArray<Real> &prim_l, AthenaArray<Real> &prim_r,
-                            AthenaArray<Real> &cons, AthenaArray<Real> &flux,
-                            AthenaArray<Real> &ey, AthenaArray<Real> &ez) {
+                     const int il, const int iu, const int ivx,
+                     const AthenaArray<Real> &bb, AthenaArray<Real> &bb_normal,
+                     AthenaArray<Real> &lambdas_p_l,
+                     AthenaArray<Real> &lambdas_m_l,
+                     AthenaArray<Real> &lambdas_p_r,
+                     AthenaArray<Real> &lambdas_m_r,
+                     AthenaArray<Real> &g, AthenaArray<Real> &gi,
+                     AthenaArray<Real> &prim_l, AthenaArray<Real> &prim_r,
+                     AthenaArray<Real> &cons, AthenaArray<Real> &flux,
+                     AthenaArray<Real> &ey, AthenaArray<Real> &ez) {
   // Transform primitives to locally flat coordinates if in GR
 #if GENERAL_RELATIVITY
   {
@@ -125,11 +122,11 @@
       case IVX:
         pmb->pcoord->PrimToLocal1(k, j, il, iu, bb, prim_l, prim_r, bb_normal);
         break;
-      case IVY:
-        pmb->pcoord->PrimToLocal2(k, j, il, iu, bb, prim_l, prim_r, bb_normal);
-        break;
-      case IVZ:
-        pmb->pcoord->PrimToLocal3(k, j, il, iu, bb, prim_l, prim_r, bb_normal);
+    case IVY:
+      pmb->pcoord->PrimToLocal2(k, j, il, iu, bb, prim_l, prim_r, bb_normal);
+      break;
+    case IVZ:
+      pmb->pcoord->PrimToLocal3(k, j, il, iu, bb, prim_l, prim_r, bb_normal);
         break;
     }
   }
@@ -164,59 +161,58 @@
   Real flux_hll[NWAVE][SIMD_WIDTH] __attribute__((aligned(CACHELINE_BYTES)));
 
   // Go through each interface
-  for (int i = il; i <= iu; i+=SIMD_WIDTH) {
+  for (int i=il; i<=iu; i+=SIMD_WIDTH) {
 #pragma omp simd simdlen(SIMD_WIDTH)
-<<<<<<< HEAD
     for (int m=0; m<std::min(SIMD_WIDTH, iu-i+1); m++) {
       int ipm = i+m;
 
       // Extract left primitives
-      Real rho_l = prim_l(IDN,k,j,ipm);
-      Real pgas_l = prim_l(IPR,k,j,ipm);
+      Real rho_l = prim_l(IDN,ipm);
+      Real pgas_l = prim_l(IPR,ipm);
       Real u_l[4];
       if (GENERAL_RELATIVITY) {
-        Real vx_l = prim_l(ivx,k,j,ipm);
-        Real vy_l = prim_l(ivy,k,j,ipm);
-        Real vz_l = prim_l(ivz,k,j,ipm);
+        Real vx_l = prim_l(ivx,ipm);
+        Real vy_l = prim_l(ivy,ipm);
+        Real vz_l = prim_l(ivz,ipm);
         u_l[0] = std::sqrt(1.0 + SQR(vx_l) + SQR(vy_l) + SQR(vz_l));
         u_l[1] = vx_l;
         u_l[2] = vy_l;
         u_l[3] = vz_l;
       } else {  // SR
-        Real vx_l = prim_l(ivx,k,j,ipm);
-        Real vy_l = prim_l(ivy,k,j,ipm);
-        Real vz_l = prim_l(ivz,k,j,ipm);
+        Real vx_l = prim_l(ivx,ipm);
+        Real vy_l = prim_l(ivy,ipm);
+        Real vz_l = prim_l(ivz,ipm);
         u_l[0] = std::sqrt(1.0 / (1.0 - SQR(vx_l) - SQR(vy_l) - SQR(vz_l)));
         u_l[1] = u_l[0] * vx_l;
         u_l[2] = u_l[0] * vy_l;
         u_l[3] = u_l[0] * vz_l;
       }
-      Real bb2_l = prim_l(IBY,k,j,ipm);
-      Real bb3_l = prim_l(IBZ,k,j,ipm);
+      Real bb2_l = prim_l(IBY,ipm);
+      Real bb3_l = prim_l(IBZ,ipm);
 
       // Extract right primitives
-      Real rho_r = prim_r(IDN,k,j,ipm);
-      Real pgas_r = prim_r(IPR,k,j,ipm);
+      Real rho_r = prim_r(IDN,ipm);
+      Real pgas_r = prim_r(IPR,ipm);
       Real u_r[4];
       if (GENERAL_RELATIVITY) {
-        Real vx_r = prim_r(ivx,k,j,ipm);
-        Real vy_r = prim_r(ivy,k,j,ipm);
-        Real vz_r = prim_r(ivz,k,j,ipm);
+        Real vx_r = prim_r(ivx,ipm);
+        Real vy_r = prim_r(ivy,ipm);
+        Real vz_r = prim_r(ivz,ipm);
         u_r[0] = std::sqrt(1.0 + SQR(vx_r) + SQR(vy_r) + SQR(vz_r));
         u_r[1] = vx_r;
         u_r[2] = vy_r;
         u_r[3] = vz_r;
       } else {  // SR
-        Real vx_r = prim_r(ivx,k,j,ipm);
-        Real vy_r = prim_r(ivy,k,j,ipm);
-        Real vz_r = prim_r(ivz,k,j,ipm);
+        Real vx_r = prim_r(ivx,ipm);
+        Real vy_r = prim_r(ivy,ipm);
+        Real vz_r = prim_r(ivz,ipm);
         u_r[0] = std::sqrt(1.0 / (1.0 - SQR(vx_r) - SQR(vy_r) - SQR(vz_r)));
         u_r[1] = u_r[0] * vx_r;
         u_r[2] = u_r[0] * vy_r;
         u_r[3] = u_r[0] * vz_r;
       }
-      Real bb2_r = prim_r(IBY,k,j,ipm);
-      Real bb3_r = prim_r(IBZ,k,j,ipm);
+      Real bb2_r = prim_r(IBY,ipm);
+      Real bb3_r = prim_r(IBZ,ipm);
 
       // Extract normal magnetic field
       Real bb1 = bb_normal(ipm);
@@ -288,129 +284,6 @@
           cons(n,ipm) = 0.5 * (cons_r[n][m] + cons_l[n][m] + (flux_l[n][m] - flux_r[n][m])
                                / lambda);
         }
-=======
-  for (int i=il; i<=iu; ++i) {
-    // Extract left primitives
-    Real rho_l = prim_l(IDN,i);
-    Real pgas_l = prim_l(IPR,i);
-    Real u_l[4];
-    if (GENERAL_RELATIVITY) {
-      Real vx_l = prim_l(ivx,i);
-      Real vy_l = prim_l(ivy,i);
-      Real vz_l = prim_l(ivz,i);
-      u_l[0] = std::sqrt(1.0 + SQR(vx_l) + SQR(vy_l) + SQR(vz_l));
-      u_l[1] = vx_l;
-      u_l[2] = vy_l;
-      u_l[3] = vz_l;
-    } else {  // SR
-      Real vx_l = prim_l(ivx,i);
-      Real vy_l = prim_l(ivy,i);
-      Real vz_l = prim_l(ivz,i);
-      u_l[0] = std::sqrt(1.0 / (1.0 - SQR(vx_l) - SQR(vy_l) - SQR(vz_l)));
-      u_l[1] = u_l[0] * vx_l;
-      u_l[2] = u_l[0] * vy_l;
-      u_l[3] = u_l[0] * vz_l;
-    }
-    Real bb2_l = prim_l(IBY,i);
-    Real bb3_l = prim_l(IBZ,i);
-
-    // Extract right primitives
-    Real rho_r = prim_r(IDN,i);
-    Real pgas_r = prim_r(IPR,i);
-    Real u_r[4];
-    if (GENERAL_RELATIVITY) {
-      Real vx_r = prim_r(ivx,i);
-      Real vy_r = prim_r(ivy,i);
-      Real vz_r = prim_r(ivz,i);
-      u_r[0] = std::sqrt(1.0 + SQR(vx_r) + SQR(vy_r) + SQR(vz_r));
-      u_r[1] = vx_r;
-      u_r[2] = vy_r;
-      u_r[3] = vz_r;
-    } else {  // SR
-      Real vx_r = prim_r(ivx,i);
-      Real vy_r = prim_r(ivy,i);
-      Real vz_r = prim_r(ivz,i);
-      u_r[0] = std::sqrt(1.0 / (1.0 - SQR(vx_r) - SQR(vy_r) - SQR(vz_r)));
-      u_r[1] = u_r[0] * vx_r;
-      u_r[2] = u_r[0] * vy_r;
-      u_r[3] = u_r[0] * vz_r;
-    }
-    Real bb2_r = prim_r(IBY,i);
-    Real bb3_r = prim_r(IBZ,i);
-
-    // Extract normal magnetic field
-    Real bb1 = bb_normal(i);
-
-    // Calculate 4-magnetic field in left state
-    Real b_l[4];
-    b_l[0] = bb1*u_l[1] + bb2_l*u_l[2] + bb3_l*u_l[3];
-    b_l[1] = (bb1 + b_l[0] * u_l[1]) / u_l[0];
-    b_l[2] = (bb2_l + b_l[0] * u_l[2]) / u_l[0];
-    b_l[3] = (bb3_l + b_l[0] * u_l[3]) / u_l[0];
-    Real b_sq_l = -SQR(b_l[0]) + SQR(b_l[1]) + SQR(b_l[2]) + SQR(b_l[3]);
-
-    // Calculate 4-magnetic field in right state
-    Real b_r[4];
-    b_r[0] = bb1*u_r[1] + bb2_r*u_r[2] + bb3_r*u_r[3];
-    b_r[1] = (bb1 + b_r[0] * u_r[1]) / u_r[0];
-    b_r[2] = (bb2_r + b_r[0] * u_r[2]) / u_r[0];
-    b_r[3] = (bb3_r + b_r[0] * u_r[3]) / u_r[0];
-    Real b_sq_r = -SQR(b_r[0]) + SQR(b_r[1]) + SQR(b_r[2]) + SQR(b_r[3]);
-
-    // Calculate extremal wavespeeds
-    Real lambda_l = std::min(lambdas_m_l(i), lambdas_m_r(i));  // (MB 55)
-    Real lambda_r = std::max(lambdas_p_l(i), lambdas_p_r(i));  // (MB 55)
-    Real lambda = std::max(lambda_r, -lambda_l);
-
-    // Calculate conserved quantities in L region (MUB 8)
-    Real cons_l[NWAVE];
-    Real wtot_l = rho_l + gamma_prime * pgas_l + b_sq_l;
-    Real ptot_l = pgas_l + 0.5*b_sq_l;
-    cons_l[IDN] = rho_l * u_l[0];
-    cons_l[IEN] = wtot_l * u_l[0] * u_l[0] - b_l[0] * b_l[0] - ptot_l;
-    cons_l[ivx] = wtot_l * u_l[1] * u_l[0] - b_l[1] * b_l[0];
-    cons_l[ivy] = wtot_l * u_l[2] * u_l[0] - b_l[2] * b_l[0];
-    cons_l[ivz] = wtot_l * u_l[3] * u_l[0] - b_l[3] * b_l[0];
-    cons_l[IBY] = b_l[2] * u_l[0] - b_l[0] * u_l[2];
-    cons_l[IBZ] = b_l[3] * u_l[0] - b_l[0] * u_l[3];
-
-    // Calculate fluxes in L region (MUB 15)
-    Real flux_l[NWAVE];
-    flux_l[IDN] = rho_l * u_l[1];
-    flux_l[IEN] = wtot_l * u_l[0] * u_l[1] - b_l[0] * b_l[1];
-    flux_l[ivx] = wtot_l * u_l[1] * u_l[1] - b_l[1] * b_l[1] + ptot_l;
-    flux_l[ivy] = wtot_l * u_l[2] * u_l[1] - b_l[2] * b_l[1];
-    flux_l[ivz] = wtot_l * u_l[3] * u_l[1] - b_l[3] * b_l[1];
-    flux_l[IBY] = b_l[2] * u_l[1] - b_l[1] * u_l[2];
-    flux_l[IBZ] = b_l[3] * u_l[1] - b_l[1] * u_l[3];
-
-    // Calculate conserved quantities in R region (MUB 8)
-    Real cons_r[NWAVE];
-    Real wtot_r = rho_r + gamma_prime * pgas_r + b_sq_r;
-    Real ptot_r = pgas_r + 0.5*b_sq_r;
-    cons_r[IDN] = rho_r * u_r[0];
-    cons_r[IEN] = wtot_r * u_r[0] * u_r[0] - b_r[0] * b_r[0] - ptot_r;
-    cons_r[ivx] = wtot_r * u_r[1] * u_r[0] - b_r[1] * b_r[0];
-    cons_r[ivy] = wtot_r * u_r[2] * u_r[0] - b_r[2] * b_r[0];
-    cons_r[ivz] = wtot_r * u_r[3] * u_r[0] - b_r[3] * b_r[0];
-    cons_r[IBY] = b_r[2] * u_r[0] - b_r[0] * u_r[2];
-    cons_r[IBZ] = b_r[3] * u_r[0] - b_r[0] * u_r[3];
-
-    // Calculate fluxes in R region (MUB 15)
-    Real flux_r[NWAVE];
-    flux_r[IDN] = rho_r * u_r[1];
-    flux_r[IEN] = wtot_r * u_r[0] * u_r[1] - b_r[0] * b_r[1];
-    flux_r[ivx] = wtot_r * u_r[1] * u_r[1] - b_r[1] * b_r[1] + ptot_r;
-    flux_r[ivy] = wtot_r * u_r[2] * u_r[1] - b_r[2] * b_r[1];
-    flux_r[ivz] = wtot_r * u_r[3] * u_r[1] - b_r[3] * b_r[1];
-    flux_r[IBY] = b_r[2] * u_r[1] - b_r[1] * u_r[2];
-    flux_r[IBZ] = b_r[3] * u_r[1] - b_r[1] * u_r[3];
-
-    // Set conserved quantities in GR
-    if (GENERAL_RELATIVITY) {
-      for (int n = 0; n < NWAVE; ++n) {
-        cons(n,i) = 0.5 * (cons_r[n] + cons_l[n] + (flux_l[n] - flux_r[n]) / lambda);
->>>>>>> b58b20b5
       }
 
       // Set fluxes
@@ -429,15 +302,15 @@
 #if GENERAL_RELATIVITY
   {
     switch (ivx) {
-      case IVX:
-        pmb->pcoord->FluxToGlobal1(k, j, il, iu, cons, bb_normal, flux, ey, ez);
-        break;
-      case IVY:
-        pmb->pcoord->FluxToGlobal2(k, j, il, iu, cons, bb_normal, flux, ey, ez);
-        break;
-      case IVZ:
-        pmb->pcoord->FluxToGlobal3(k, j, il, iu, cons, bb_normal, flux, ey, ez);
-        break;
+    case IVX:
+      pmb->pcoord->FluxToGlobal1(k, j, il, iu, cons, bb_normal, flux, ey, ez);
+      break;
+    case IVY:
+      pmb->pcoord->FluxToGlobal2(k, j, il, iu, cons, bb_normal, flux, ey, ez);
+      break;
+    case IVZ:
+      pmb->pcoord->FluxToGlobal3(k, j, il, iu, cons, bb_normal, flux, ey, ez);
+      break;
     }
   }
 #endif  // GENERAL_RELATIVITY
@@ -452,7 +325,7 @@
 //   il,iu: lower and upper x1-indices
 //   bb: 3D array of normal magnetic fields
 //   g,gi: 1D scratch arrays for metric coefficients
-//   prim_l,prim_r: 3D arrays of left and right primitive states
+//   prim_l,prim_r: 1D arrays of left and right primitive states
 // Outputs:
 //   flux: 3D array of hydrodynamical fluxes across interfaces
 //   ey,ez: 3D arrays of magnetic fluxes (electric fields) across interfaces
@@ -461,11 +334,11 @@
 //   derived from RiemannSolver() in llf_mhd_rel_no_transform.cpp assuming ivx = IVY
 
 void LLFNonTransforming(MeshBlock *pmb, const int k, const int j, const int il,
-                               const int iu, const AthenaArray<Real> &bb,
-                               AthenaArray<Real> &g, AthenaArray<Real> &gi,
-                               AthenaArray<Real> &prim_l, AthenaArray<Real> &prim_r,
-                               AthenaArray<Real> &flux,
-                               AthenaArray<Real> &ey, AthenaArray<Real> &ez) {
+                        const int iu, const AthenaArray<Real> &bb,
+                        AthenaArray<Real> &g, AthenaArray<Real> &gi,
+                        AthenaArray<Real> &prim_l, AthenaArray<Real> &prim_r,
+                        AthenaArray<Real> &flux,
+                        AthenaArray<Real> &ey, AthenaArray<Real> &ez) {
 #if GENERAL_RELATIVITY
   // Extract ratio of specific heats
   const Real gamma_adi = pmb->peos->GetGamma();
@@ -475,14 +348,8 @@
   pmb->pcoord->Face2Metric(k, j, il, iu, g, gi);
 
   // Go through each interface
-<<<<<<< HEAD
 #pragma omp simd simdlen(SIMD_WIDTH)
-  for (int i = il; i <= iu; i++) {
-
-=======
-#pragma omp simd
-  for (int i=il; i<=iu; ++i) {
->>>>>>> b58b20b5
+  for (int i=il; i<=iu; i++) {
     // Extract metric
     Real g_00 = g(I00,i), g_01 = g(I01,i), g_02 = g(I02,i), g_03 = g(I03,i),
       g_10 = g(I01,i), g_11 = g(I11,i), g_12 = g(I12,i), g_13 = g(I13,i),
@@ -495,56 +362,30 @@
     Real alpha = std::sqrt(-1.0/g00);
 
     // Extract left primitives
-<<<<<<< HEAD
-    Real rho_l = prim_l(IDN,k,j,i);
-    Real pgas_l = prim_l(IPR,k,j,i);
-    Real uu1_l = prim_l(IVX,k,j,i);
-    Real uu2_l = prim_l(IVY,k,j,i);
-    Real uu3_l = prim_l(IVZ,k,j,i);
+    Real rho_l = prim_l(IDN,i);
+    Real pgas_l = prim_l(IPR,i);
+    Real uu1_l = prim_l(IVX,i);
+    Real uu2_l = prim_l(IVY,i);
+    Real uu3_l = prim_l(IVZ,i);
     Real bb2_l = bb(k,j,i);
-    Real bb3_l = prim_l(IBY,k,j,i);
-    Real bb1_l = prim_l(IBZ,k,j,i);
+    Real bb3_l = prim_l(IBY,i);
+    Real bb1_l = prim_l(IBZ,i);
 
       // Extract right primitives
-    Real rho_r = prim_r(IDN,k,j,i);
-    Real pgas_r = prim_r(IPR,k,j,i);
-    Real uu1_r = prim_r(IVX,k,j,i);
-    Real uu2_r = prim_r(IVY,k,j,i);
-    Real uu3_r = prim_r(IVZ,k,j,i);
+    Real rho_r = prim_r(IDN,i);
+    Real pgas_r = prim_r(IPR,i);
+    Real uu1_r = prim_r(IVX,i);
+    Real uu2_r = prim_r(IVY,i);
+    Real uu3_r = prim_r(IVZ,i);
     Real bb2_r = bb(k,j,i);
-    Real bb3_r = prim_r(IBY,k,j,i);
-    Real bb1_r = prim_r(IBZ,k,j,i);
-=======
-    const Real &rho_l = prim_l(IDN,i);
-    const Real &pgas_l = prim_l(IPR,i);
-    const Real &uu1_l = prim_l(IVX,i);
-    const Real &uu2_l = prim_l(IVY,i);
-    const Real &uu3_l = prim_l(IVZ,i);
-    const Real &bb2_l = bb(k,j,i);
-    const Real &bb3_l = prim_l(IBY,i);
-    const Real &bb1_l = prim_l(IBZ,i);
-
-    // Extract right primitives
-    const Real &rho_r = prim_r(IDN,i);
-    const Real &pgas_r = prim_r(IPR,i);
-    const Real &uu1_r = prim_r(IVX,i);
-    const Real &uu2_r = prim_r(IVY,i);
-    const Real &uu3_r = prim_r(IVZ,i);
-    const Real &bb2_r = bb(k,j,i);
-    const Real &bb3_r = prim_r(IBY,i);
-    const Real &bb1_r = prim_r(IBZ,i);
->>>>>>> b58b20b5
+    Real bb3_r = prim_r(IBY,i);
+    Real bb1_r = prim_r(IBZ,i);
 
     // Calculate 4-velocity in left state
     Real ucon_l[4], ucov_l[4];
     Real tmp = g_11*SQR(uu1_l) + 2.0*g_12*uu1_l*uu2_l + 2.0*g_13*uu1_l*uu3_l
-<<<<<<< HEAD
       + g_22*SQR(uu2_l) + 2.0*g_23*uu2_l*uu3_l
       + g_33*SQR(uu3_l);
-=======
-               + g_22*SQR(uu2_l) + 2.0*g_23*uu2_l*uu3_l
-               + g_33*SQR(uu3_l);
->>>>>>> b58b20b5
     Real gamma_l = std::sqrt(1.0 + tmp);
     ucon_l[0] = gamma_l / alpha;
     ucon_l[1] = uu1_l - alpha * gamma_l * g01;
@@ -558,13 +399,8 @@
     // Calculate 4-velocity in right state
     Real ucon_r[4], ucov_r[4];
     tmp = g_11*SQR(uu1_r) + 2.0*g_12*uu1_r*uu2_r + 2.0*g_13*uu1_r*uu3_r
-<<<<<<< HEAD
       + g_22*SQR(uu2_r) + 2.0*g_23*uu2_r*uu3_r
       + g_33*SQR(uu3_r);
-=======
-          + g_22*SQR(uu2_r) + 2.0*g_23*uu2_r*uu3_r
-          + g_33*SQR(uu3_r);
->>>>>>> b58b20b5
     Real gamma_r = std::sqrt(1.0 + tmp);
     ucon_r[0] = gamma_r / alpha;
     ucon_r[1] = uu1_r - alpha * gamma_r * g01;
@@ -578,15 +414,9 @@
     // Calculate 4-magnetic field in left state
     Real bcon_l[4], bcov_l[4];
     bcon_l[0] = ucon_l[0] * (g_01*bb1_l + g_02*bb2_l + g_03*bb3_l)
-<<<<<<< HEAD
       + ucon_l[1] * (g_11*bb1_l + g_12*bb2_l + g_13*bb3_l)
       + ucon_l[2] * (g_21*bb1_l + g_22*bb2_l + g_23*bb3_l)
       + ucon_l[3] * (g_31*bb1_l + g_32*bb2_l + g_33*bb3_l);
-=======
-                + ucon_l[1] * (g_11*bb1_l + g_12*bb2_l + g_13*bb3_l)
-                + ucon_l[2] * (g_21*bb1_l + g_22*bb2_l + g_23*bb3_l)
-                + ucon_l[3] * (g_31*bb1_l + g_32*bb2_l + g_33*bb3_l);
->>>>>>> b58b20b5
     bcon_l[1] = (bb1_l + bcon_l[0] * ucon_l[1]) / ucon_l[0];
     bcon_l[2] = (bb2_l + bcon_l[0] * ucon_l[2]) / ucon_l[0];
     bcon_l[3] = (bb3_l + bcon_l[0] * ucon_l[3]) / ucon_l[0];
@@ -595,24 +425,14 @@
     bcov_l[2] = g_20*bcon_l[0] + g_21*bcon_l[1] + g_22*bcon_l[2] + g_23*bcon_l[3];
     bcov_l[3] = g_30*bcon_l[0] + g_31*bcon_l[1] + g_32*bcon_l[2] + g_33*bcon_l[3];
     Real b_sq_l = bcon_l[0]*bcov_l[0] + bcon_l[1]*bcov_l[1] + bcon_l[2]*bcov_l[2]
-<<<<<<< HEAD
       + bcon_l[3]*bcov_l[3];
-=======
-                  + bcon_l[3]*bcov_l[3];
->>>>>>> b58b20b5
 
     // Calculate 4-magnetic field in right state
     Real bcon_r[4], bcov_r[4];
     bcon_r[0] = ucon_r[0] * (g_01*bb1_r + g_02*bb2_r + g_03*bb3_r)
-<<<<<<< HEAD
       + ucon_r[1] * (g_11*bb1_r + g_12*bb2_r + g_13*bb3_r)
       + ucon_r[2] * (g_21*bb1_r + g_22*bb2_r + g_23*bb3_r)
       + ucon_r[3] * (g_31*bb1_r + g_32*bb2_r + g_33*bb3_r);
-=======
-                + ucon_r[1] * (g_11*bb1_r + g_12*bb2_r + g_13*bb3_r)
-                + ucon_r[2] * (g_21*bb1_r + g_22*bb2_r + g_23*bb3_r)
-                + ucon_r[3] * (g_31*bb1_r + g_32*bb2_r + g_33*bb3_r);
->>>>>>> b58b20b5
     bcon_r[1] = (bb1_r + bcon_r[0] * ucon_r[1]) / ucon_r[0];
     bcon_r[2] = (bb2_r + bcon_r[0] * ucon_r[2]) / ucon_r[0];
     bcon_r[3] = (bb3_r + bcon_r[0] * ucon_r[3]) / ucon_r[0];
@@ -621,31 +441,19 @@
     bcov_r[2] = g_20*bcon_r[0] + g_21*bcon_r[1] + g_22*bcon_r[2] + g_23*bcon_r[3];
     bcov_r[3] = g_30*bcon_r[0] + g_31*bcon_r[1] + g_32*bcon_r[2] + g_33*bcon_r[3];
     Real b_sq_r = bcon_r[0]*bcov_r[0] + bcon_r[1]*bcov_r[1] + bcon_r[2]*bcov_r[2]
-<<<<<<< HEAD
       + bcon_r[3]*bcov_r[3];
-=======
-                  + bcon_r[3]*bcov_r[3];
->>>>>>> b58b20b5
 
     // Calculate wavespeeds in left state
     Real lambda_p_l, lambda_m_l;
     Real wgas_l = rho_l + gamma_prime * pgas_l;
     pmb->peos->FastMagnetosonicSpeedsGR(wgas_l, pgas_l, ucon_l[0], ucon_l[IVY], b_sq_l,
-<<<<<<< HEAD
-					g00, g02, g22, &lambda_p_l, &lambda_m_l);
-=======
                                         g00, g02, g22, &lambda_p_l, &lambda_m_l);
->>>>>>> b58b20b5
 
     // Calculate wavespeeds in right state
     Real lambda_p_r, lambda_m_r;
     Real wgas_r = rho_r + gamma_prime * pgas_r;
     pmb->peos->FastMagnetosonicSpeedsGR(wgas_r, pgas_r, ucon_r[0], ucon_r[IVY], b_sq_r,
-<<<<<<< HEAD
-					g00, g02, g22, &lambda_p_r, &lambda_m_r);
-=======
                                         g00, g02, g22, &lambda_p_r, &lambda_m_r);
->>>>>>> b58b20b5
 
     // Calculate extremal wavespeed
     Real lambda_l = std::min(lambda_m_l, lambda_m_r);
@@ -705,15 +513,14 @@
     // Set fluxes
     for (int n = 0; n < NHYDRO; ++n) {
       flux(n,k,j,i) = 0.5 * (flux_l[n] + flux_r[n] - lambda
-			     * (cons_r[n] - cons_l[n]));
+                             * (cons_r[n] - cons_l[n]));
     }
     ey(k,j,i) = -0.5 * (flux_l[IBY] + flux_r[IBY] - lambda
-			* (cons_r[IBY] - cons_l[IBY]));
+                        * (cons_r[IBY] - cons_l[IBY]));
     ez(k,j,i) = 0.5 * (flux_l[IBZ] + flux_r[IBZ] - lambda
-		       * (cons_r[IBZ] - cons_l[IBZ]));
-  }
-
+                       * (cons_r[IBZ] - cons_l[IBZ]));
+  }
+#endif // GENERAL_RELATIVITY
   return;
-#endif  // GENERAL_RELATIVITY
 }
 } // namespace