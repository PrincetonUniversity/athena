//========================================================================================
// Athena++ astrophysical MHD code
// Copyright(C) 2014 James M. Stone <jmstone@princeton.edu> and other code contributors
// Licensed under the 3-clause BSD License, see LICENSE file for details
//========================================================================================
//! \file hydro.cpp
//  \brief implementation of functions in class Hydro

// C headers

// C++ headers
#include <algorithm>
#include <string>
#include <vector>

// Athena++ headers
#include "../athena.hpp"
#include "../athena_arrays.hpp"
#include "../coordinates/coordinates.hpp"
#include "../eos/eos.hpp"
#include "../field/field.hpp"
#include "../mesh/mesh.hpp"
#include "../reconstruct/reconstruction.hpp"
#include "hydro.hpp"
#include "hydro_diffusion/hydro_diffusion.hpp"
#include "srcterms/hydro_srcterms.hpp"

// constructor, initializes data structures and parameters

<<<<<<< HEAD
Hydro::Hydro(MeshBlock *pmb, ParameterInput *pin) {
  pmy_block = pmb;

  // Allocate memory for primitive/conserved variables
  int ncells1 = pmy_block->block_size.nx1 + 2*(NGHOST);
  int ncells2 = 1, ncells3 = 1;
  if (pmy_block->block_size.nx2 > 1) ncells2 = pmy_block->block_size.nx2 + 2*(NGHOST);
  if (pmy_block->block_size.nx3 > 1) ncells3 = pmy_block->block_size.nx3 + 2*(NGHOST);

  // Allocate memory registers for primitive/conserved variables for time-integrator
  u.NewAthenaArray(NHYDRO, ncells3, ncells2, ncells1);
  w.NewAthenaArray(NHYDRO, ncells3, ncells2, ncells1);
  u1.NewAthenaArray(NHYDRO, ncells3, ncells2, ncells1);
  w1.NewAthenaArray(NHYDRO, ncells3, ncells2, ncells1);

  // fourth-order hydro cell-centered approximations
  // TODO(kfelker): add xorder==4 switch for array allocation
  u_cc.NewAthenaArray(NHYDRO, ncells3, ncells2, ncells1);
  w_cc.NewAthenaArray(NHYDRO, ncells3, ncells2, ncells1);
=======
Hydro::Hydro(MeshBlock *pmb, ParameterInput *pin) :
    pmy_block(pmb), u(NHYDRO, pmb->ncells3, pmb->ncells2, pmb->ncells1),
    w(NHYDRO, pmb->ncells3, pmb->ncells2, pmb->ncells1),
    u1(NHYDRO, pmb->ncells3, pmb->ncells2, pmb->ncells1),
    w1(NHYDRO, pmb->ncells3, pmb->ncells2, pmb->ncells1),
    // C++11: nested brace-init-list in Hydro member initializer list = aggregate init. of
    // flux[3] array --> direct list init. of each array element --> direct init. via
    // constructor overload resolution of non-aggregate class type AthenaArray<Real>
    flux{ {NHYDRO, pmb->ncells3, pmb->ncells2, pmb->ncells1+1},
          {NHYDRO, pmb->ncells3, pmb->ncells2+1, pmb->ncells1,
           (pmb->pmy_mesh->f2 ? AthenaArray<Real>::DataStatus::allocated :
            AthenaArray<Real>::DataStatus::empty)},
          {NHYDRO, pmb->ncells3+1, pmb->ncells2, pmb->ncells1,
           (pmb->pmy_mesh->f3 ? AthenaArray<Real>::DataStatus::allocated :
            AthenaArray<Real>::DataStatus::empty)}
    },
    coarse_cons_(NHYDRO, pmb->ncc3, pmb->ncc2, pmb->ncc1,
                 (pmb->pmy_mesh->multilevel ? AthenaArray<Real>::DataStatus::allocated :
                  AthenaArray<Real>::DataStatus::empty)),
    coarse_prim_(NHYDRO, pmb->ncc3, pmb->ncc2, pmb->ncc1,
                 (pmb->pmy_mesh->multilevel ? AthenaArray<Real>::DataStatus::allocated :
                  AthenaArray<Real>::DataStatus::empty)),
    hbvar(pmb, &u, &coarse_cons_, flux, HydroBoundaryQuantity::cons),
    hsrc(this, pin),
    hdif(this, pin) {
  int nc1 = pmb->ncells1, nc2 = pmb->ncells2, nc3 = pmb->ncells3;
  Mesh *pm = pmy_block->pmy_mesh;

  pmb->RegisterMeshBlockData(u);

  // Allocate optional memory primitive/conserved variable registers for time-integrator
  if (pmb->precon->xorder == 4) {
    // fourth-order hydro cell-centered approximations
    u_cc.NewAthenaArray(NHYDRO, nc3, nc2, nc1);
    w_cc.NewAthenaArray(NHYDRO, nc3, nc2, nc1);
  }
>>>>>>> b3456ce4

  // Allocated 3rd registers if user-requested time integrator is type 3N or 3S*
  std::string integrator = pin->GetOrAddString("time", "integrator", "vl2");
  if (integrator == "ssprk5_4" || STS_ENABLED) {
    // future extension may add "int nregister" to Hydro class
    u2.NewAthenaArray(NHYDRO, nc3, nc2, nc1);
  }

<<<<<<< HEAD
  flux[X1DIR].NewAthenaArray(NWAVE, ncells3, ncells2, ncells1+1);
  if (pmy_block->block_size.nx2 > 1)
    flux[X2DIR].NewAthenaArray(NWAVE, ncells3, ncells2+1, ncells1);
  if (pmy_block->block_size.nx3 > 1)
    flux[X3DIR].NewAthenaArray(NWAVE, ncells3+1, ncells2, ncells1);
=======
  // "Enroll" in S/AMR by adding to vector of tuples of pointers in MeshRefinement class
  if (pm->multilevel) {
    refinement_idx = pmy_block->pmr->AddToRefinement(&u, &coarse_cons_);
  }

  // enroll HydroBoundaryVariable object
  hbvar.bvar_index = pmb->pbval->bvars.size();
  pmb->pbval->bvars.push_back(&hbvar);
  pmb->pbval->bvars_main_int.push_back(&hbvar);
>>>>>>> b3456ce4

  // Allocate memory for scratch arrays
  dt1_.NewAthenaArray(nc1);
  dt2_.NewAthenaArray(nc1);
  dt3_.NewAthenaArray(nc1);
  dxw_.NewAthenaArray(nc1);
  wl_.NewAthenaArray(NWAVE, nc1);
  wr_.NewAthenaArray(NWAVE, nc1);
  wlb_.NewAthenaArray(NWAVE, nc1);
  x1face_area_.NewAthenaArray(nc1+1);
  if (pm->f2) {
    x2face_area_.NewAthenaArray(nc1);
    x2face_area_p1_.NewAthenaArray(nc1);
  }
  if (pm->f3) {
    x3face_area_.NewAthenaArray(nc1);
    x3face_area_p1_.NewAthenaArray(nc1);
  }
  cell_volume_.NewAthenaArray(nc1);
  dflx_.NewAthenaArray(NHYDRO, nc1);
  if (MAGNETIC_FIELDS_ENABLED && RELATIVISTIC_DYNAMICS) { // only used in (SR/GR)MHD
    if (!GENERAL_RELATIVITY) {
      prim_field_.NewAthenaArray(NWAVE, 1, 1, nc1);
      lambdas_p_.NewAthenaArray(nc1);
      lambdas_m_.NewAthenaArray(nc1);
    }
    bb_normal_.NewAthenaArray(nc1);
    lambdas_p_l_.NewAthenaArray(nc1);
    lambdas_m_l_.NewAthenaArray(nc1);
    lambdas_p_r_.NewAthenaArray(nc1);
    lambdas_m_r_.NewAthenaArray(nc1);
  }
  if (GENERAL_RELATIVITY) { // only used in GR
    g_.NewAthenaArray(NMETRIC, nc1);
    gi_.NewAthenaArray(NMETRIC, nc1);
    cons_.NewAthenaArray(NWAVE, nc1);
  }
  // for one-time potential calcuation and correction (old Athena)
  if (SELF_GRAVITY_ENABLED == 3) {
    gflx[X1DIR].NewAthenaArray(NHYDRO, nc3, nc2, nc1+1);
    if (pm->f2)
      gflx[X2DIR].NewAthenaArray(NHYDRO, nc3, nc2+1, nc1);
    if (pm->f3)
      gflx[X3DIR].NewAthenaArray(NHYDRO, nc3+1, nc2, nc1);

    gflx_old[X1DIR].NewAthenaArray(NHYDRO, nc3, nc2, nc1+1);
    if (pm->f2)
      gflx_old[X2DIR].NewAthenaArray(NHYDRO, nc3, nc2+1, nc1);
    if (pm->f3)
      gflx_old[X3DIR].NewAthenaArray(NHYDRO, nc3+1, nc2, nc1);
  }
<<<<<<< HEAD
  // fourth-order hydro
  // 4D scratch arrays
  wl_fc_.NewAthenaArray((NWAVE), ncells3, ncells2, ncells1);
  wr_fc_.NewAthenaArray((NWAVE), ncells3, ncells2, ncells1);
  flux_fc_.NewAthenaArray((NWAVE), ncells3, ncells2, ncells1);
  scr1_nkji_.NewAthenaArray(NWAVE, ncells3, ncells2, ncells1);
  scr2_nkji_.NewAthenaArray(NWAVE, ncells3, ncells2, ncells1);

  UserTimeStep_ = pmb->pmy_mesh->UserTimeStep_;

  // Construct ptrs to objects of various classes needed to integrate hydro/MHD eqns
  psrc  = new HydroSourceTerms(this, pin);
=======
>>>>>>> b3456ce4

  // fourth-order hydro integration scheme
  if (pmb->precon->xorder == 4) {
    // 4D scratch arrays
    wl3d_.NewAthenaArray(NWAVE, nc3, nc2, nc1);
    wr3d_.NewAthenaArray(NWAVE, nc3, nc2, nc1);
    scr1_nkji_.NewAthenaArray(NHYDRO, nc3, nc2, nc1);
    scr2_nkji_.NewAthenaArray(NHYDRO, nc3, nc2, nc1);
    // 1D scratch arrays
    laplacian_l_fc_.NewAthenaArray(nc1);
    laplacian_r_fc_.NewAthenaArray(nc1);
  }

  UserTimeStep_ = pmb->pmy_mesh->UserTimeStep_;
}

//----------------------------------------------------------------------------------------
//! \fn Real Hydro::GetWeightForCT(Real dflx, Real rhol, Real rhor, Real dx, Real dt)
//  \brief Calculate the weighting factor for the constrained transport method

Real Hydro::GetWeightForCT(Real dflx, Real rhol, Real rhor, Real dx, Real dt) {
  Real v_over_c = (1024.0)* dt * dflx / (dx * (rhol + rhor));
  Real tmp_min = std::min(static_cast<Real>(0.5), v_over_c);
  return 0.5 + std::max(static_cast<Real>(-0.5), tmp_min);
}<|MERGE_RESOLUTION|>--- conflicted
+++ resolved
@@ -27,27 +27,6 @@
 
 // constructor, initializes data structures and parameters
 
-<<<<<<< HEAD
-Hydro::Hydro(MeshBlock *pmb, ParameterInput *pin) {
-  pmy_block = pmb;
-
-  // Allocate memory for primitive/conserved variables
-  int ncells1 = pmy_block->block_size.nx1 + 2*(NGHOST);
-  int ncells2 = 1, ncells3 = 1;
-  if (pmy_block->block_size.nx2 > 1) ncells2 = pmy_block->block_size.nx2 + 2*(NGHOST);
-  if (pmy_block->block_size.nx3 > 1) ncells3 = pmy_block->block_size.nx3 + 2*(NGHOST);
-
-  // Allocate memory registers for primitive/conserved variables for time-integrator
-  u.NewAthenaArray(NHYDRO, ncells3, ncells2, ncells1);
-  w.NewAthenaArray(NHYDRO, ncells3, ncells2, ncells1);
-  u1.NewAthenaArray(NHYDRO, ncells3, ncells2, ncells1);
-  w1.NewAthenaArray(NHYDRO, ncells3, ncells2, ncells1);
-
-  // fourth-order hydro cell-centered approximations
-  // TODO(kfelker): add xorder==4 switch for array allocation
-  u_cc.NewAthenaArray(NHYDRO, ncells3, ncells2, ncells1);
-  w_cc.NewAthenaArray(NHYDRO, ncells3, ncells2, ncells1);
-=======
 Hydro::Hydro(MeshBlock *pmb, ParameterInput *pin) :
     pmy_block(pmb), u(NHYDRO, pmb->ncells3, pmb->ncells2, pmb->ncells1),
     w(NHYDRO, pmb->ncells3, pmb->ncells2, pmb->ncells1),
@@ -63,6 +42,7 @@
           {NHYDRO, pmb->ncells3+1, pmb->ncells2, pmb->ncells1,
            (pmb->pmy_mesh->f3 ? AthenaArray<Real>::DataStatus::allocated :
             AthenaArray<Real>::DataStatus::empty)}
+          // TODO(felker): should these be extended to NWAVE for 4th order MHD?
     },
     coarse_cons_(NHYDRO, pmb->ncc3, pmb->ncc2, pmb->ncc1,
                  (pmb->pmy_mesh->multilevel ? AthenaArray<Real>::DataStatus::allocated :
@@ -84,22 +64,14 @@
     u_cc.NewAthenaArray(NHYDRO, nc3, nc2, nc1);
     w_cc.NewAthenaArray(NHYDRO, nc3, nc2, nc1);
   }
->>>>>>> b3456ce4
 
   // Allocated 3rd registers if user-requested time integrator is type 3N or 3S*
   std::string integrator = pin->GetOrAddString("time", "integrator", "vl2");
   if (integrator == "ssprk5_4" || STS_ENABLED) {
     // future extension may add "int nregister" to Hydro class
-    u2.NewAthenaArray(NHYDRO, nc3, nc2, nc1);
+    u2.NewAthenaArray(NWAVE, nc3, nc2, nc1);
   }
 
-<<<<<<< HEAD
-  flux[X1DIR].NewAthenaArray(NWAVE, ncells3, ncells2, ncells1+1);
-  if (pmy_block->block_size.nx2 > 1)
-    flux[X2DIR].NewAthenaArray(NWAVE, ncells3, ncells2+1, ncells1);
-  if (pmy_block->block_size.nx3 > 1)
-    flux[X3DIR].NewAthenaArray(NWAVE, ncells3+1, ncells2, ncells1);
-=======
   // "Enroll" in S/AMR by adding to vector of tuples of pointers in MeshRefinement class
   if (pm->multilevel) {
     refinement_idx = pmy_block->pmr->AddToRefinement(&u, &coarse_cons_);
@@ -109,7 +81,6 @@
   hbvar.bvar_index = pmb->pbval->bvars.size();
   pmb->pbval->bvars.push_back(&hbvar);
   pmb->pbval->bvars_main_int.push_back(&hbvar);
->>>>>>> b3456ce4
 
   // Allocate memory for scratch arrays
   dt1_.NewAthenaArray(nc1);
@@ -129,7 +100,7 @@
     x3face_area_p1_.NewAthenaArray(nc1);
   }
   cell_volume_.NewAthenaArray(nc1);
-  dflx_.NewAthenaArray(NHYDRO, nc1);
+  dflx_.NewAthenaArray(NWAVE, nc1);
   if (MAGNETIC_FIELDS_ENABLED && RELATIVISTIC_DYNAMICS) { // only used in (SR/GR)MHD
     if (!GENERAL_RELATIVITY) {
       prim_field_.NewAthenaArray(NWAVE, 1, 1, nc1);
@@ -161,29 +132,14 @@
     if (pm->f3)
       gflx_old[X3DIR].NewAthenaArray(NHYDRO, nc3+1, nc2, nc1);
   }
-<<<<<<< HEAD
-  // fourth-order hydro
-  // 4D scratch arrays
-  wl_fc_.NewAthenaArray((NWAVE), ncells3, ncells2, ncells1);
-  wr_fc_.NewAthenaArray((NWAVE), ncells3, ncells2, ncells1);
-  flux_fc_.NewAthenaArray((NWAVE), ncells3, ncells2, ncells1);
-  scr1_nkji_.NewAthenaArray(NWAVE, ncells3, ncells2, ncells1);
-  scr2_nkji_.NewAthenaArray(NWAVE, ncells3, ncells2, ncells1);
-
-  UserTimeStep_ = pmb->pmy_mesh->UserTimeStep_;
-
-  // Construct ptrs to objects of various classes needed to integrate hydro/MHD eqns
-  psrc  = new HydroSourceTerms(this, pin);
-=======
->>>>>>> b3456ce4
 
   // fourth-order hydro integration scheme
   if (pmb->precon->xorder == 4) {
     // 4D scratch arrays
     wl3d_.NewAthenaArray(NWAVE, nc3, nc2, nc1);
     wr3d_.NewAthenaArray(NWAVE, nc3, nc2, nc1);
-    scr1_nkji_.NewAthenaArray(NHYDRO, nc3, nc2, nc1);
-    scr2_nkji_.NewAthenaArray(NHYDRO, nc3, nc2, nc1);
+    scr1_nkji_.NewAthenaArray(NWAVE, nc3, nc2, nc1);
+    scr2_nkji_.NewAthenaArray(NWAVE, nc3, nc2, nc1);
     // 1D scratch arrays
     laplacian_l_fc_.NewAthenaArray(nc1);
     laplacian_r_fc_.NewAthenaArray(nc1);
