//========================================================================================
// Athena++ astrophysical MHD code
// Copyright(C) 2014 James M. Stone <jmstone@princeton.edu> and other code contributors
// Licensed under the 3-clause BSD License, see LICENSE file for details
//========================================================================================
//! \file calculate_fluxes.cpp
//  \brief Calculate hydro/MHD fluxes

// C/C++ headers
#include <algorithm>   // min,max

// Athena++ headers
#include "hydro.hpp"
#include "../athena.hpp"
#include "../athena_arrays.hpp"
#include "../coordinates/coordinates.hpp"
#include "../field/field.hpp"
#include "../mesh/mesh.hpp"
#include "../bvals/bvals.hpp"
#include "../reconstruct/reconstruction.hpp"
//[diffusion
#include "diffusion/diffusion.hpp"
#include "../field/field_diffusion/field_diffusion.hpp"
//diffusion]
#include "../gravity/gravity.hpp"

// OpenMP header
#ifdef OPENMP_PARALLEL
#include <omp.h>
#endif

//----------------------------------------------------------------------------------------
//! \fn  void Hydro::CalculateFluxes
//  \brief Calculate Hydrodynamic Fluxes using the Riemann solver

void Hydro::CalculateFluxes(AthenaArray<Real> &w, FaceField &b,
                            AthenaArray<Real> &bcc, bool first_order)
{
  MeshBlock *pmb=pmy_block;
  AthenaArray<Real> &x1flux=flux[X1DIR];
  AthenaArray<Real> &x2flux=flux[X2DIR];
  AthenaArray<Real> &x3flux=flux[X3DIR];
  int is = pmb->is; int js = pmb->js; int ks = pmb->ks;
  int ie = pmb->ie; int je = pmb->je; int ke = pmb->ke;
  int il, iu, jl, ju, kl, ku;

  AthenaArray<Real> b1,b2,b3,w_x1f,w_x2f,w_x3f,e2x1,e3x1,e1x2,e3x2,e1x3,e2x3;
  if (MAGNETIC_FIELDS_ENABLED) {
    b1.InitWithShallowCopy(b.x1f);
    b2.InitWithShallowCopy(b.x2f);
    b3.InitWithShallowCopy(b.x3f);
    w_x1f.InitWithShallowCopy(pmb->pfield->wght.x1f);
    w_x2f.InitWithShallowCopy(pmb->pfield->wght.x2f);
    w_x3f.InitWithShallowCopy(pmb->pfield->wght.x3f);
    e2x1.InitWithShallowCopy(pmb->pfield->e2_x1f);
    e3x1.InitWithShallowCopy(pmb->pfield->e3_x1f);
    e1x2.InitWithShallowCopy(pmb->pfield->e1_x2f);
    e3x2.InitWithShallowCopy(pmb->pfield->e3_x2f);
    e1x3.InitWithShallowCopy(pmb->pfield->e1_x3f);
    e2x3.InitWithShallowCopy(pmb->pfield->e2_x3f);
  }

  int tid=0;
  int nthreads = pmb->pmy_mesh->GetNumMeshThreads();
#pragma omp parallel default(shared) private(tid) num_threads(nthreads)
{
#ifdef OPENMP_PARALLEL
  tid=omp_get_thread_num();
#endif

  AthenaArray<Real> wl, wr;
  wl.InitWithShallowCopy(wl_);
  wr.InitWithShallowCopy(wr_);
  AthenaArray<Real> dxw;
  dxw.InitWithShallowSlice(dxw_,2,tid,1);

//----------------------------------------------------------------------------------------
// i-direction

  // set the loop limits
  jl=js, ju=je, kl=ks, ku=ke;
  if (MAGNETIC_FIELDS_ENABLED) {
    if(pmb->block_size.nx2 > 1) {
      if(pmb->block_size.nx3 == 1) // 2D
        jl=js-1, ju=je+1, kl=ks, ku=ke;
      else // 3D
        jl=js-1, ju=je+1, kl=ks-1, ku=ke+1;
    }
  }

  // reconstruct L/R states
  if (first_order) {
    pmb->precon->DonorCellX1(pmb->pcoord,kl,ku,jl,ju,is,ie+1,w,IDN,IDN,wl,wr);
    pmb->precon->DonorCellX1(pmb->pcoord,kl,ku,jl,ju,is,ie+1,w,IM1,IM1,wl,wr);
    pmb->precon->DonorCellX1(pmb->pcoord,kl,ku,jl,ju,is,ie+1,w,IM2,IM2,wl,wr);
    pmb->precon->DonorCellX1(pmb->pcoord,kl,ku,jl,ju,is,ie+1,w,IM3,IM3,wl,wr);
    if (NON_BAROTROPIC_EOS) {
      pmb->precon->DonorCellX1(pmb->pcoord,kl,ku,jl,ju,is,ie+1,w,IEN,IEN,wl,wr);
    }
    if (MAGNETIC_FIELDS_ENABLED) {
      pmb->precon->DonorCellX1(pmb->pcoord,kl,ku,jl,ju,is,ie+1,bcc,IB2,IBY,wl,wr);
      pmb->precon->DonorCellX1(pmb->pcoord,kl,ku,jl,ju,is,ie+1,bcc,IB3,IBZ,wl,wr);
    }
  } else {
    pmb->precon->ReconstructFuncX1(pmb->pcoord,kl,ku,jl,ju,is,ie+1,w,IDN,IDN,wl,wr);
    pmb->precon->ReconstructFuncX1(pmb->pcoord,kl,ku,jl,ju,is,ie+1,w,IM1,IM1,wl,wr);
    pmb->precon->ReconstructFuncX1(pmb->pcoord,kl,ku,jl,ju,is,ie+1,w,IM2,IM2,wl,wr);
    pmb->precon->ReconstructFuncX1(pmb->pcoord,kl,ku,jl,ju,is,ie+1,w,IM3,IM3,wl,wr);
    if (NON_BAROTROPIC_EOS) {
      pmb->precon->ReconstructFuncX1(pmb->pcoord,kl,ku,jl,ju,is,ie+1,w,IEN,IEN,wl,wr);
    }
    if (MAGNETIC_FIELDS_ENABLED) {
      pmb->precon->ReconstructFuncX1(pmb->pcoord,kl,ku,jl,ju,is,ie+1,bcc,IB2,IBY,wl,wr);
      pmb->precon->ReconstructFuncX1(pmb->pcoord,kl,ku,jl,ju,is,ie+1,bcc,IB3,IBZ,wl,wr);
    }
  }

  // compute fluxes, store directly into 3D arrays
  // x1flux(IBY) = (v1*b2 - v2*b1) = -EMFZ
  // x1flux(IBZ) = (v1*b3 - v3*b1) =  EMFY
  RiemannSolver(kl,ku,jl,ju,is,ie+1,IVX,b1,wl,wr,x1flux,e3x1,e2x1);

  // compute weights for GS07 CT algorithm
  if (MAGNETIC_FIELDS_ENABLED) {
    for (int k=kl; k<=ku; ++k){
#pragma omp for schedule(static)
    for (int j=jl; j<=ju; ++j){

      pmb->pcoord->CenterWidth1(k,j,is,ie+1,dxw);
#pragma simd
      for (int i=is; i<=ie+1; ++i){
        Real v_over_c = (1024.0)*(pmb->pmy_mesh->dt)*x1flux(IDN,k,j,i)
                      / (dxw(i)*(wl(IDN,k,j,i) + wr(IDN,k,j,i)));
        Real tmp_min = std::min(0.5,v_over_c);
        w_x1f(k,j,i) = 0.5 + std::max(-0.5,tmp_min);
      }
    }}
  }

//----------------------------------------------------------------------------------------
// j-direction

  if (pmb->block_size.nx2 > 1) {

    // set the loop limits
    il=is, iu=ie, kl=ks, ku=ke;
    if (MAGNETIC_FIELDS_ENABLED) {
      if(pmb->block_size.nx3 == 1) // 2D
        il=is-1, iu=ie+1, kl=ks, ku=ke;
      else // 3D
        il=is-1, iu=ie+1, kl=ks-1, ku=ke+1;
    }

    // reconstruct L/R states at j
    if (first_order) {
      pmb->precon->DonorCellX2(pmb->pcoord,kl,ku,js,je+1,il,iu,w,IDN,IDN,wl,wr);
      pmb->precon->DonorCellX2(pmb->pcoord,kl,ku,js,je+1,il,iu,w,IM1,IM1,wl,wr);
      pmb->precon->DonorCellX2(pmb->pcoord,kl,ku,js,je+1,il,iu,w,IM2,IM2,wl,wr);
      pmb->precon->DonorCellX2(pmb->pcoord,kl,ku,js,je+1,il,iu,w,IM3,IM3,wl,wr);
      if (NON_BAROTROPIC_EOS) {
        pmb->precon->DonorCellX2(pmb->pcoord,kl,ku,js,je+1,il,iu,w,IEN,IEN,wl,wr);
      }
      if (MAGNETIC_FIELDS_ENABLED) {
        pmb->precon->DonorCellX2(pmb->pcoord,kl,ku,js,je+1,il,iu,bcc,IB3,IBY,wl,wr);
        pmb->precon->DonorCellX2(pmb->pcoord,kl,ku,js,je+1,il,iu,bcc,IB1,IBZ,wl,wr);
      }
    } else {
      pmb->precon->ReconstructFuncX2(pmb->pcoord,kl,ku,js,je+1,il,iu,w,IDN,IDN,wl,wr);
      pmb->precon->ReconstructFuncX2(pmb->pcoord,kl,ku,js,je+1,il,iu,w,IM1,IM1,wl,wr);
      pmb->precon->ReconstructFuncX2(pmb->pcoord,kl,ku,js,je+1,il,iu,w,IM2,IM2,wl,wr);
      pmb->precon->ReconstructFuncX2(pmb->pcoord,kl,ku,js,je+1,il,iu,w,IM3,IM3,wl,wr);
      if (NON_BAROTROPIC_EOS) {
        pmb->precon->ReconstructFuncX2(pmb->pcoord,kl,ku,js,je+1,il,iu,w,IEN,IEN,wl,wr);
      }
      if (MAGNETIC_FIELDS_ENABLED) {
        pmb->precon->ReconstructFuncX2(pmb->pcoord,kl,ku,js,je+1,il,iu,bcc,IB3,IBY,wl,wr);
        pmb->precon->ReconstructFuncX2(pmb->pcoord,kl,ku,js,je+1,il,iu,bcc,IB1,IBZ,wl,wr);
      }
    }

    // compute fluxes, store directly into 3D arrays
    // flx(IBY) = (v2*b3 - v3*b2) = -EMFX
    // flx(IBZ) = (v2*b1 - v1*b2) =  EMFZ
    RiemannSolver(kl,ku,js,je+1,il,iu,IVY,b2,wl,wr,x2flux,e1x2,e3x2);

    // compute weights for GS07 CT algorithm
    if (MAGNETIC_FIELDS_ENABLED) {
      for (int k=kl; k<=ku; ++k){
#pragma omp for schedule(static)
      for (int j=js; j<=je+1; ++j){
        pmb->pcoord->CenterWidth2(k,j,il,iu,dxw);
#pragma simd
        for (int i=il; i<=iu; ++i){
          Real v_over_c = (1024.0)*(pmb->pmy_mesh->dt)*x2flux(IDN,k,j,i)
                        / (dxw(i)*(wl(IDN,k,j,i) + wr(IDN,k,j,i)));
          Real tmp_min = std::min(0.5,v_over_c);
          w_x2f(k,j,i) = 0.5 + std::max(-0.5,tmp_min);
        }
      }}
    }
  }

//----------------------------------------------------------------------------------------
// k-direction

  if (pmb->block_size.nx3 > 1) {

    // set the loop limits
    il=is, iu=ie, jl=js, ju=je;
    if (MAGNETIC_FIELDS_ENABLED)
      il=is-1, iu=ie+1, jl=js-1, ju=je+1;

    // reconstruct L/R states at k
    if (first_order) {
      pmb->precon->DonorCellX3(pmb->pcoord,ks,ke+1,jl,ju,il,iu,w,IDN,IDN,wl,wr);
      pmb->precon->DonorCellX3(pmb->pcoord,ks,ke+1,jl,ju,il,iu,w,IM1,IM1,wl,wr);
      pmb->precon->DonorCellX3(pmb->pcoord,ks,ke+1,jl,ju,il,iu,w,IM2,IM2,wl,wr);
      pmb->precon->DonorCellX3(pmb->pcoord,ks,ke+1,jl,ju,il,iu,w,IM3,IM3,wl,wr);
      if (NON_BAROTROPIC_EOS) {
        pmb->precon->DonorCellX3(pmb->pcoord,ks,ke+1,jl,ju,il,iu,w,IEN,IEN,wl,wr);
      }
      if (MAGNETIC_FIELDS_ENABLED) {
        pmb->precon->DonorCellX3(pmb->pcoord,ks,ke+1,jl,ju,il,iu,bcc,IB1,IBY,wl,wr);
        pmb->precon->DonorCellX3(pmb->pcoord,ks,ke+1,jl,ju,il,iu,bcc,IB2,IBZ,wl,wr);
      }
    } else {
      pmb->precon->ReconstructFuncX3(pmb->pcoord,ks,ke+1,jl,ju,il,iu,w,IDN,IDN,wl,wr);
      pmb->precon->ReconstructFuncX3(pmb->pcoord,ks,ke+1,jl,ju,il,iu,w,IM1,IM1,wl,wr);
      pmb->precon->ReconstructFuncX3(pmb->pcoord,ks,ke+1,jl,ju,il,iu,w,IM2,IM2,wl,wr);
      pmb->precon->ReconstructFuncX3(pmb->pcoord,ks,ke+1,jl,ju,il,iu,w,IM3,IM3,wl,wr);
      if (NON_BAROTROPIC_EOS) {
        pmb->precon->ReconstructFuncX3(pmb->pcoord,ks,ke+1,jl,ju,il,iu,w,IEN,IEN,wl,wr);
      }
      if (MAGNETIC_FIELDS_ENABLED) {
        pmb->precon->ReconstructFuncX3(pmb->pcoord,ks,ke+1,jl,ju,il,iu,bcc,IB1,IBY,wl,wr);
        pmb->precon->ReconstructFuncX3(pmb->pcoord,ks,ke+1,jl,ju,il,iu,bcc,IB2,IBZ,wl,wr);
      }
    }

    // compute fluxes, store directly into 3D arrays
    // flx(IBY) = (v3*b1 - v1*b3) = -EMFY
    // flx(IBZ) = (v3*b2 - v2*b3) =  EMFX
    RiemannSolver(ks,ke+1,jl,ju,il,iu,IVZ,b3,wl,wr,x3flux,e2x3,e1x3);

    // compute weights for GS07 CT algorithm
    if (MAGNETIC_FIELDS_ENABLED) {
#pragma omp for schedule(static)
      for (int k=ks; k<=ke+1; ++k){
      for (int j=jl; j<=ju; ++j){
        pmb->pcoord->CenterWidth3(k,j,il,iu,dxw);
#pragma simd
        for (int i=il; i<=iu; ++i){
          Real v_over_c = (1024.0)*(pmb->pmy_mesh->dt)*x3flux(IDN,k,j,i)
                        / (dxw(i)*(wl(IDN,k,j,i) + wr(IDN,k,j,i)));
          Real tmp_min = std::min(0.5,v_over_c);
          w_x3f(k,j,i) = 0.5 + std::max(-0.5,tmp_min);
        }
      }}
    }
  }

} // end of omp parallel region

<<<<<<< HEAD
//[diffusion
  if (pdif->hydro_diffusion_defined) pdif->AddHydroDiffusionFlux(flux); //add hydro diffusion fluxes
  if (MAGNETIC_FIELDS_ENABLED && NON_BAROTROPIC_EOS &&
      pmb->pfield->pdif->field_diffusion_defined)
    pmb->pfield->pdif->AddEnergyFlux(bcc,flux); //add field diffusion only to energy diffusion
//diffusion]
=======
>>>>>>> 4709801a
  if(SELF_GRAVITY_ENABLED) AddGravityFlux(); // add gravity flux directly

  return;
}<|MERGE_RESOLUTION|>--- conflicted
+++ resolved
@@ -261,15 +261,12 @@
 
 } // end of omp parallel region
 
-<<<<<<< HEAD
 //[diffusion
   if (pdif->hydro_diffusion_defined) pdif->AddHydroDiffusionFlux(flux); //add hydro diffusion fluxes
   if (MAGNETIC_FIELDS_ENABLED && NON_BAROTROPIC_EOS &&
       pmb->pfield->pdif->field_diffusion_defined)
     pmb->pfield->pdif->AddEnergyFlux(bcc,flux); //add field diffusion only to energy diffusion
 //diffusion]
-=======
->>>>>>> 4709801a
   if(SELF_GRAVITY_ENABLED) AddGravityFlux(); // add gravity flux directly
 
   return;
