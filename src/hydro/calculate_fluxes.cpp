//========================================================================================
// Athena++ astrophysical MHD code
// Copyright(C) 2014 James M. Stone <jmstone@princeton.edu> and other code contributors
// Licensed under the 3-clause BSD License, see LICENSE file for details
//========================================================================================
//! \file calculate_fluxes.cpp
//  \brief Calculate hydro/MHD fluxes

// C/C++ headers
#include <algorithm>   // min,max

// Athena++ headers
#include "hydro.hpp"
#include "../athena.hpp"
#include "../athena_arrays.hpp"
#include "../coordinates/coordinates.hpp"
#include "../field/field.hpp"
#include "../mesh/mesh.hpp"
#include "../bvals/bvals.hpp"
#include "../reconstruct/reconstruction.hpp"
<<<<<<< HEAD
//[diffusion
#include "diffusion/diffusion.hpp"
#include "../field/field_diffusion/field_diffusion.hpp"
//diffusion]
=======
#include "../gravity/gravity.hpp"
>>>>>>> ef62f1ac

// OpenMP header
#ifdef OPENMP_PARALLEL
#include <omp.h>
#endif

//----------------------------------------------------------------------------------------
//! \fn  void Hydro::CalculateFluxes
//  \brief Calculate Hydrodynamic Fluxes using the Riemann solver

void Hydro::CalculateFluxes(AthenaArray<Real> &w, FaceField &b,
                            AthenaArray<Real> &bcc, int reconstruct_order)
{
  MeshBlock *pmb=pmy_block;
  AthenaArray<Real> &x1flux=flux[X1DIR];
  AthenaArray<Real> &x2flux=flux[X2DIR];
  AthenaArray<Real> &x3flux=flux[X3DIR];
  int is = pmb->is; int js = pmb->js; int ks = pmb->ks;
  int ie = pmb->ie; int je = pmb->je; int ke = pmb->ke;
  int il, iu, jl, ju, kl, ku;

  AthenaArray<Real> b1,b2,b3,w_x1f,w_x2f,w_x3f,e2x1,e3x1,e1x2,e3x2,e1x3,e2x3;
  if (MAGNETIC_FIELDS_ENABLED) {
    b1.InitWithShallowCopy(b.x1f);
    b2.InitWithShallowCopy(b.x2f);
    b3.InitWithShallowCopy(b.x3f);
    w_x1f.InitWithShallowCopy(pmb->pfield->wght.x1f);
    w_x2f.InitWithShallowCopy(pmb->pfield->wght.x2f);
    w_x3f.InitWithShallowCopy(pmb->pfield->wght.x3f);
    e2x1.InitWithShallowCopy(pmb->pfield->e2_x1f);
    e3x1.InitWithShallowCopy(pmb->pfield->e3_x1f);
    e1x2.InitWithShallowCopy(pmb->pfield->e1_x2f);
    e3x2.InitWithShallowCopy(pmb->pfield->e3_x2f);
    e1x3.InitWithShallowCopy(pmb->pfield->e1_x3f);
    e2x3.InitWithShallowCopy(pmb->pfield->e2_x3f);
  }

  int tid=0;
  int nthreads = pmb->pmy_mesh->GetNumMeshThreads();
#pragma omp parallel default(shared) private(tid) num_threads(nthreads)
{
#ifdef OPENMP_PARALLEL
  tid=omp_get_thread_num();
#endif

  AthenaArray<Real> wl, wr;
  wl.InitWithShallowCopy(wl_);
  wr.InitWithShallowCopy(wr_);
  AthenaArray<Real> dxw;
  dxw.InitWithShallowSlice(dxw_,2,tid,1);

//----------------------------------------------------------------------------------------
// i-direction

  // set the loop limits
  jl=js, ju=je, kl=ks, ku=ke;
  if (MAGNETIC_FIELDS_ENABLED) {
    if(pmb->block_size.nx2 > 1) {
      if(pmb->block_size.nx3 == 1) // 2D
        jl=js-1, ju=je+1, kl=ks, ku=ke;
      else // 3D
        jl=js-1, ju=je+1, kl=ks-1, ku=ke+1;
    }
  }
<<<<<<< HEAD
  for (int k=kl; k<=ku; ++k){
#pragma omp for schedule(static)
    for (int j=jl; j<=ju; ++j){
=======
>>>>>>> ef62f1ac

  // reconstruct L/R states
  if (reconstruct_order == 1) {
    pmb->precon->DonorCellX1(pmb->pcoord,kl,ku,jl,ju,is,ie+1,w,IDN,IDN,wl,wr);
    pmb->precon->DonorCellX1(pmb->pcoord,kl,ku,jl,ju,is,ie+1,w,IM1,IM1,wl,wr);
    pmb->precon->DonorCellX1(pmb->pcoord,kl,ku,jl,ju,is,ie+1,w,IM2,IM2,wl,wr);
    pmb->precon->DonorCellX1(pmb->pcoord,kl,ku,jl,ju,is,ie+1,w,IM3,IM3,wl,wr);
    if (NON_BAROTROPIC_EOS) {
      pmb->precon->DonorCellX1(pmb->pcoord,kl,ku,jl,ju,is,ie+1,w,IEN,IEN,wl,wr);
    }
    if (MAGNETIC_FIELDS_ENABLED) {
      pmb->precon->DonorCellX1(pmb->pcoord,kl,ku,jl,ju,is,ie+1,bcc,IB2,IBY,wl,wr);
      pmb->precon->DonorCellX1(pmb->pcoord,kl,ku,jl,ju,is,ie+1,bcc,IB3,IBZ,wl,wr);
    }
  } else {
    pmb->precon->ReconstructFuncX1(pmb->pcoord,kl,ku,jl,ju,is,ie+1,w,IDN,IDN,wl,wr);
    pmb->precon->ReconstructFuncX1(pmb->pcoord,kl,ku,jl,ju,is,ie+1,w,IM1,IM1,wl,wr);
    pmb->precon->ReconstructFuncX1(pmb->pcoord,kl,ku,jl,ju,is,ie+1,w,IM2,IM2,wl,wr);
    pmb->precon->ReconstructFuncX1(pmb->pcoord,kl,ku,jl,ju,is,ie+1,w,IM3,IM3,wl,wr);
    if (NON_BAROTROPIC_EOS) {
      pmb->precon->ReconstructFuncX1(pmb->pcoord,kl,ku,jl,ju,is,ie+1,w,IEN,IEN,wl,wr);
    }
    if (MAGNETIC_FIELDS_ENABLED) {
      pmb->precon->ReconstructFuncX1(pmb->pcoord,kl,ku,jl,ju,is,ie+1,bcc,IB2,IBY,wl,wr);
      pmb->precon->ReconstructFuncX1(pmb->pcoord,kl,ku,jl,ju,is,ie+1,bcc,IB3,IBZ,wl,wr);
    }
  }

  // compute fluxes, store directly into 3D arrays
  // x1flux(IBY) = (v1*b2 - v2*b1) = -EMFZ
  // x1flux(IBZ) = (v1*b3 - v3*b1) =  EMFY
  RiemannSolver(kl,ku,jl,ju,is,ie+1,IVX,b1,wl,wr,x1flux,e3x1,e2x1);

  // compute weights for GS07 CT algorithm
  if (MAGNETIC_FIELDS_ENABLED) {
    for (int k=kl; k<=ku; ++k){ 
#pragma omp for schedule(static)
    for (int j=jl; j<=ju; ++j){

      pmb->pcoord->CenterWidth1(k,j,is,ie+1,dxw);
#pragma simd
      for (int i=is; i<=ie+1; ++i){
        Real v_over_c = (1024.0)*(pmb->pmy_mesh->dt)*x1flux(IDN,k,j,i)
                      / (dxw(i)*(wl(IDN,k,j,i) + wr(IDN,k,j,i)));
        Real tmp_min = std::min(0.5,v_over_c);
        w_x1f(k,j,i) = 0.5 + std::max(-0.5,tmp_min);
      }
    }}
  }

//----------------------------------------------------------------------------------------
// j-direction

  if (pmb->block_size.nx2 > 1) {

    // set the loop limits
    il=is, iu=ie, kl=ks, ku=ke;
    if (MAGNETIC_FIELDS_ENABLED) {
      if(pmb->block_size.nx3 == 1) // 2D
        il=is-1, iu=ie+1, kl=ks, ku=ke;
      else // 3D
        il=is-1, iu=ie+1, kl=ks-1, ku=ke+1;
    }

<<<<<<< HEAD
        // compute fluxes at j
        RiemannSolver(k,j,il,iu,IVY,b2,wl,wr,flx);
=======
    // reconstruct L/R states at j
    if (reconstruct_order == 1) {
      pmb->precon->DonorCellX2(pmb->pcoord,kl,ku,js,je+1,il,iu,w,IDN,IDN,wl,wr);
      pmb->precon->DonorCellX2(pmb->pcoord,kl,ku,js,je+1,il,iu,w,IM1,IM1,wl,wr);
      pmb->precon->DonorCellX2(pmb->pcoord,kl,ku,js,je+1,il,iu,w,IM2,IM2,wl,wr);
      pmb->precon->DonorCellX2(pmb->pcoord,kl,ku,js,je+1,il,iu,w,IM3,IM3,wl,wr);
      if (NON_BAROTROPIC_EOS) {
        pmb->precon->DonorCellX2(pmb->pcoord,kl,ku,js,je+1,il,iu,w,IEN,IEN,wl,wr);
      }
      if (MAGNETIC_FIELDS_ENABLED) {
        pmb->precon->DonorCellX2(pmb->pcoord,kl,ku,js,je+1,il,iu,bcc,IB3,IBY,wl,wr);
        pmb->precon->DonorCellX2(pmb->pcoord,kl,ku,js,je+1,il,iu,bcc,IB1,IBZ,wl,wr);
      }
    } else {
      pmb->precon->ReconstructFuncX2(pmb->pcoord,kl,ku,js,je+1,il,iu,w,IDN,IDN,wl,wr);
      pmb->precon->ReconstructFuncX2(pmb->pcoord,kl,ku,js,je+1,il,iu,w,IM1,IM1,wl,wr);
      pmb->precon->ReconstructFuncX2(pmb->pcoord,kl,ku,js,je+1,il,iu,w,IM2,IM2,wl,wr);
      pmb->precon->ReconstructFuncX2(pmb->pcoord,kl,ku,js,je+1,il,iu,w,IM3,IM3,wl,wr);
      if (NON_BAROTROPIC_EOS) {
        pmb->precon->ReconstructFuncX2(pmb->pcoord,kl,ku,js,je+1,il,iu,w,IEN,IEN,wl,wr);
      }
      if (MAGNETIC_FIELDS_ENABLED) {
        pmb->precon->ReconstructFuncX2(pmb->pcoord,kl,ku,js,je+1,il,iu,bcc,IB3,IBY,wl,wr);
        pmb->precon->ReconstructFuncX2(pmb->pcoord,kl,ku,js,je+1,il,iu,bcc,IB1,IBZ,wl,wr);
      }
    }
>>>>>>> ef62f1ac

    // compute fluxes, store directly into 3D arrays
    // flx(IBY) = (v2*b3 - v3*b2) = -EMFX
    // flx(IBZ) = (v2*b1 - v1*b2) =  EMFZ
    RiemannSolver(kl,ku,js,je+1,il,iu,IVY,b2,wl,wr,x2flux,e1x2,e3x2);

    // compute weights for GS07 CT algorithm
    if (MAGNETIC_FIELDS_ENABLED) {
      for (int k=kl; k<=ku; ++k){
#pragma omp for schedule(static)
      for (int j=js; j<=je+1; ++j){
        pmb->pcoord->CenterWidth2(k,j,il,iu,dxw);
#pragma simd
        for (int i=il; i<=iu; ++i){
          Real v_over_c = (1024.0)*(pmb->pmy_mesh->dt)*x2flux(IDN,k,j,i)
                        / (dxw(i)*(wl(IDN,k,j,i) + wr(IDN,k,j,i)));
          Real tmp_min = std::min(0.5,v_over_c);
          w_x2f(k,j,i) = 0.5 + std::max(-0.5,tmp_min);
        }
      }}
    }
  }

//----------------------------------------------------------------------------------------
// k-direction

  if (pmb->block_size.nx3 > 1) {

    // set the loop limits
    il=is, iu=ie, jl=js, ju=je;
    if (MAGNETIC_FIELDS_ENABLED)
      il=is-1, iu=ie+1, jl=js-1, ju=je+1;

    // reconstruct L/R states at k
    if (reconstruct_order == 1) {
      pmb->precon->DonorCellX3(pmb->pcoord,ks,ke+1,jl,ju,il,iu,w,IDN,IDN,wl,wr);
      pmb->precon->DonorCellX3(pmb->pcoord,ks,ke+1,jl,ju,il,iu,w,IM1,IM1,wl,wr);
      pmb->precon->DonorCellX3(pmb->pcoord,ks,ke+1,jl,ju,il,iu,w,IM2,IM2,wl,wr);
      pmb->precon->DonorCellX3(pmb->pcoord,ks,ke+1,jl,ju,il,iu,w,IM3,IM3,wl,wr);
      if (NON_BAROTROPIC_EOS) {
        pmb->precon->DonorCellX3(pmb->pcoord,ks,ke+1,jl,ju,il,iu,w,IEN,IEN,wl,wr);
      }
      if (MAGNETIC_FIELDS_ENABLED) {
        pmb->precon->DonorCellX3(pmb->pcoord,ks,ke+1,jl,ju,il,iu,bcc,IB1,IBY,wl,wr);
        pmb->precon->DonorCellX3(pmb->pcoord,ks,ke+1,jl,ju,il,iu,bcc,IB2,IBZ,wl,wr);
      }
    } else {
      pmb->precon->ReconstructFuncX3(pmb->pcoord,ks,ke+1,jl,ju,il,iu,w,IDN,IDN,wl,wr);
      pmb->precon->ReconstructFuncX3(pmb->pcoord,ks,ke+1,jl,ju,il,iu,w,IM1,IM1,wl,wr);
      pmb->precon->ReconstructFuncX3(pmb->pcoord,ks,ke+1,jl,ju,il,iu,w,IM2,IM2,wl,wr);
      pmb->precon->ReconstructFuncX3(pmb->pcoord,ks,ke+1,jl,ju,il,iu,w,IM3,IM3,wl,wr);
      if (NON_BAROTROPIC_EOS) {
        pmb->precon->ReconstructFuncX3(pmb->pcoord,ks,ke+1,jl,ju,il,iu,w,IEN,IEN,wl,wr);
      }
      if (MAGNETIC_FIELDS_ENABLED) {
        pmb->precon->ReconstructFuncX3(pmb->pcoord,ks,ke+1,jl,ju,il,iu,bcc,IB1,IBY,wl,wr);
        pmb->precon->ReconstructFuncX3(pmb->pcoord,ks,ke+1,jl,ju,il,iu,bcc,IB2,IBZ,wl,wr);
      }
    }

    // compute fluxes, store directly into 3D arrays
    // flx(IBY) = (v3*b1 - v1*b3) = -EMFY
    // flx(IBZ) = (v3*b2 - v2*b3) =  EMFX
    RiemannSolver(ks,ke+1,jl,ju,il,iu,IVZ,b3,wl,wr,x3flux,e2x3,e1x3);

    // compute weights for GS07 CT algorithm
    if (MAGNETIC_FIELDS_ENABLED) {
#pragma omp for schedule(static)
      for (int k=ks; k<=ke+1; ++k){
      for (int j=jl; j<=ju; ++j){
        pmb->pcoord->CenterWidth3(k,j,il,iu,dxw);
#pragma simd
        for (int i=il; i<=iu; ++i){
          Real v_over_c = (1024.0)*(pmb->pmy_mesh->dt)*x3flux(IDN,k,j,i)
                        / (dxw(i)*(wl(IDN,k,j,i) + wr(IDN,k,j,i)));
          Real tmp_min = std::min(0.5,v_over_c);
          w_x3f(k,j,i) = 0.5 + std::max(-0.5,tmp_min);
        }
      }}
    }
  }

} // end of omp parallel region

<<<<<<< HEAD
//[diffusion
  if (pdif->hydro_diffusion_defined) pdif->AddHydroDiffusionFlux(flux); //add hydro diffusion fluxes
  if (MAGNETIC_FIELDS_ENABLED && NON_BAROTROPIC_EOS &&
      pmb->pfield->pdif->field_diffusion_defined)
    pmb->pfield->pdif->AddEnergyFlux(bcc,flux); //add field diffusion only to energy diffusion
//diffusion]
=======
  if(SELF_GRAVITY_ENABLED) AddGravityFlux(); // add gravity flux directly 
>>>>>>> ef62f1ac

  return;
}<|MERGE_RESOLUTION|>--- conflicted
+++ resolved
@@ -18,14 +18,11 @@
 #include "../mesh/mesh.hpp"
 #include "../bvals/bvals.hpp"
 #include "../reconstruct/reconstruction.hpp"
-<<<<<<< HEAD
 //[diffusion
 #include "diffusion/diffusion.hpp"
 #include "../field/field_diffusion/field_diffusion.hpp"
 //diffusion]
-=======
 #include "../gravity/gravity.hpp"
->>>>>>> ef62f1ac
 
 // OpenMP header
 #ifdef OPENMP_PARALLEL
@@ -90,12 +87,6 @@
         jl=js-1, ju=je+1, kl=ks-1, ku=ke+1;
     }
   }
-<<<<<<< HEAD
-  for (int k=kl; k<=ku; ++k){
-#pragma omp for schedule(static)
-    for (int j=jl; j<=ju; ++j){
-=======
->>>>>>> ef62f1ac
 
   // reconstruct L/R states
   if (reconstruct_order == 1) {
@@ -131,7 +122,7 @@
 
   // compute weights for GS07 CT algorithm
   if (MAGNETIC_FIELDS_ENABLED) {
-    for (int k=kl; k<=ku; ++k){ 
+    for (int k=kl; k<=ku; ++k){
 #pragma omp for schedule(static)
     for (int j=jl; j<=ju; ++j){
 
@@ -160,10 +151,6 @@
         il=is-1, iu=ie+1, kl=ks-1, ku=ke+1;
     }
 
-<<<<<<< HEAD
-        // compute fluxes at j
-        RiemannSolver(k,j,il,iu,IVY,b2,wl,wr,flx);
-=======
     // reconstruct L/R states at j
     if (reconstruct_order == 1) {
       pmb->precon->DonorCellX2(pmb->pcoord,kl,ku,js,je+1,il,iu,w,IDN,IDN,wl,wr);
@@ -190,7 +177,6 @@
         pmb->precon->ReconstructFuncX2(pmb->pcoord,kl,ku,js,je+1,il,iu,bcc,IB1,IBZ,wl,wr);
       }
     }
->>>>>>> ef62f1ac
 
     // compute fluxes, store directly into 3D arrays
     // flx(IBY) = (v2*b3 - v3*b2) = -EMFX
@@ -275,16 +261,13 @@
 
 } // end of omp parallel region
 
-<<<<<<< HEAD
 //[diffusion
   if (pdif->hydro_diffusion_defined) pdif->AddHydroDiffusionFlux(flux); //add hydro diffusion fluxes
   if (MAGNETIC_FIELDS_ENABLED && NON_BAROTROPIC_EOS &&
       pmb->pfield->pdif->field_diffusion_defined)
     pmb->pfield->pdif->AddEnergyFlux(bcc,flux); //add field diffusion only to energy diffusion
 //diffusion]
-=======
-  if(SELF_GRAVITY_ENABLED) AddGravityFlux(); // add gravity flux directly 
->>>>>>> ef62f1ac
+  if(SELF_GRAVITY_ENABLED) AddGravityFlux(); // add gravity flux directly
 
   return;
 }