//========================================================================================
// Athena++ astrophysical MHD code
// Copyright(C) 2014 James M. Stone <jmstone@princeton.edu> and other code contributors
// Licensed under the 3-clause BSD License, see LICENSE file for details
//========================================================================================
//! \file new_blockdt.cpp
//  \brief computes timestep using CFL condition on a MEshBlock

<<<<<<< HEAD
// C/C++ headers
#include <algorithm>  // max(), min()
#include <cfloat>     // FLT_MAX
=======
// C headers

// C++ headers
#include <algorithm>  // min()
>>>>>>> b58b20b5
#include <cmath>      // fabs(), sqrt()
#include <limits>

// Athena++ headers
#include "../athena.hpp"
#include "../athena_arrays.hpp"
#include "../coordinates/coordinates.hpp"
#include "../eos/eos.hpp"
#include "../field/field.hpp"
#include "../field/field_diffusion/field_diffusion.hpp"
#include "../mesh/mesh.hpp"
#include "hydro.hpp"
#include "hydro_diffusion/hydro_diffusion.hpp"

// MPI/OpenMP header
#ifdef MPI_PARALLEL
#include <mpi.h>
#endif

#ifdef OPENMP_PARALLEL
#include <omp.h>
#endif

//----------------------------------------------------------------------------------------
// \!fn void Hydro::NewBlockTimeStep()
// \brief calculate the minimum timestep within a MeshBlock

void Hydro::NewBlockTimeStep() {
  MeshBlock *pmb=pmy_block;
  int is = pmb->is; int js = pmb->js; int ks = pmb->ks;
  int ie = pmb->ie; int je = pmb->je; int ke = pmb->ke;
  AthenaArray<Real> w,bcc,b_x1f,b_x2f,b_x3f;
  w.InitWithShallowCopy(pmb->phydro->w);
  if (MAGNETIC_FIELDS_ENABLED) {
    bcc.InitWithShallowCopy(pmb->pfield->bcc);
    b_x1f.InitWithShallowCopy(pmb->pfield->b.x1f);
    b_x2f.InitWithShallowCopy(pmb->pfield->b.x2f);
    b_x3f.InitWithShallowCopy(pmb->pfield->b.x3f);
  }

  AthenaArray<Real> dt1, dt2, dt3;
  dt1.InitWithShallowCopy(dt1_);
  dt2.InitWithShallowCopy(dt2_);
  dt3.InitWithShallowCopy(dt3_);
  Real wi[(NWAVE)];

  Real real_max = std::numeric_limits<Real>::max();
  Real min_dt = (real_max);
  Real min_dt_diff  = (real_max);

  for (int k=ks; k<=ke; ++k) {
    for (int j=js; j<=je; ++j) {
      pmb->pcoord->CenterWidth1(k,j,is,ie,dt1);
      pmb->pcoord->CenterWidth2(k,j,is,ie,dt2);
      pmb->pcoord->CenterWidth3(k,j,is,ie,dt3);

      // Newtonian dynamics
      if (!RELATIVISTIC_DYNAMICS) {
#pragma ivdep
        for (int i=is; i<=ie; ++i) {
          wi[IDN]=w(IDN,k,j,i);
          wi[IVX]=w(IVX,k,j,i);
          wi[IVY]=w(IVY,k,j,i);
          wi[IVZ]=w(IVZ,k,j,i);
          if (NON_BAROTROPIC_EOS) wi[IPR]=w(IPR,k,j,i);

          // Newtonian MHD
          if (MAGNETIC_FIELDS_ENABLED) {
            Real bx = bcc(IB1,k,j,i) + std::fabs(b_x1f(k,j,i)-bcc(IB1,k,j,i));
            wi[IBY] = bcc(IB2,k,j,i);
            wi[IBZ] = bcc(IB3,k,j,i);
            Real cf = pmb->peos->FastMagnetosonicSpeed(wi,bx);
            dt1(i) /= (std::fabs(wi[IVX]) + cf);

            wi[IBY] = bcc(IB3,k,j,i);
            wi[IBZ] = bcc(IB1,k,j,i);
            bx = bcc(IB2,k,j,i) + std::fabs(b_x2f(k,j,i)-bcc(IB2,k,j,i));
            cf = pmb->peos->FastMagnetosonicSpeed(wi,bx);
            dt2(i) /= (std::fabs(wi[IVY]) + cf);

            wi[IBY] = bcc(IB1,k,j,i);
            wi[IBZ] = bcc(IB2,k,j,i);
            bx = bcc(IB3,k,j,i) + std::fabs(b_x3f(k,j,i)-bcc(IB3,k,j,i));
            cf = pmb->peos->FastMagnetosonicSpeed(wi,bx);
<<<<<<< HEAD
            dt3(i) /= (fabs(wi[IVZ]) + cf);

          // Newtonian hydro
=======
            dt3(i) /= (std::fabs(wi[IVZ]) + cf);
>>>>>>> b58b20b5
          } else {
            Real cs = pmb->peos->SoundSpeed(wi);
            dt1(i) /= (std::fabs(wi[IVX]) + cs);
            dt2(i) /= (std::fabs(wi[IVY]) + cs);
            dt3(i) /= (std::fabs(wi[IVZ]) + cs);
          }
        }

      // GR
      } else if (GENERAL_RELATIVITY) {

        // Extract adiabatic index and prepare metric
        Real gamma_adi = pmy_block->peos->GetGamma();
        Real gamma_prime = gamma_adi / (gamma_adi - 1.0);
        pmy_block->pcoord->CellMetric(k, j, is, ie, g_, gi_);

        // GR MHD
        if (MAGNETIC_FIELDS_ENABLED) {
          for (int i = is; i <= ie; ++i) {

            // Extract and calculate thermodynamic state
            Real rho = w(IDN,k,j,i);
            Real pgas = w(IPR,k,j,i);
            Real wgas = rho + gamma_prime * pgas;

            // Extract and calculate velocity
            Real alpha = std::sqrt(-1.0 / gi_(I00,i));
            Real uu1 = w(IVX,k,j,i);
            Real uu2 = w(IVY,k,j,i);
            Real uu3 = w(IVZ,k,j,i);
            Real uu_sq = g_(I11,i) * SQR(uu1) + 2.0 * g_(I12,i) * uu1 * uu2
                + 2.0 * g_(I13,i) * uu1 * uu3 + g_(I22,i) * SQR(uu2)
                + 2.0 * g_(I23,i) * uu2 * uu3 + g_(I33,i) * SQR(uu3);
            Real gamma_rel = std::sqrt(1.0 + uu_sq);
            Real u0 = gamma_rel / alpha;
            Real u1 = uu1 - alpha * gamma_rel * gi_(I01,i);
            Real u2 = uu2 - alpha * gamma_rel * gi_(I02,i);
            Real u3 = uu3 - alpha * gamma_rel * gi_(I03,i);

            // Extract and calculate magnetic field
            Real bb1 = bcc(IB1,k,j,i);
            Real bb2 = bcc(IB2,k,j,i);
            Real bb3 = bcc(IB3,k,j,i);
            Real b0 = g_(I01,i) * u0 * bb1 + g_(I02,i) * u0 * bb2 + g_(I03,i) * u0 * bb3
                + g_(I11,i) * u1 * bb1 + g_(I12,i) * (u1 * bb2 + u2 * bb1)
                + g_(I13,i) * (u1 * bb3 + u3 * bb1) + g_(I22,i) * u2 * bb2
                + g_(I23,i) * (u2 * bb3 + u3 * bb2) + g_(I33,i) * u3 * bb3;
            Real b1 = (bb1 + b0 * u1) / u0;
            Real b2 = (bb2 + b0 * u2) / u0;
            Real b3 = (bb3 + b0 * u3) / u0;
            Real b_sq = g_(I00,i) * SQR(b0) + 2.0 * g_(I01,i) * b0 * b1
                + 2.0 * g_(I02,i) * b0 * b2 + 2.0 * g_(I03,i) * b0 * b3
                + g_(I11,i) * SQR(b1) + 2.0 * g_(I12,i) * b1 * b2
                + 2.0 * g_(I13,i) * b1 * b3 + g_(I22,i) * SQR(b2)
                + 2.0 * g_(I23,i) * b2 * b3 + g_(I33,i) * SQR(b3);

            // Calculate signal crossing times
            Real lambda_p, lambda_m;
            pmy_block->peos->FastMagnetosonicSpeedsGR(wgas, pgas, u0, u1, b_sq,
                gi_(I00,i), gi_(I01,i), gi_(I11,i), &lambda_p, &lambda_m);
            dt1(i) /= std::max(std::fabs(lambda_p), std::fabs(lambda_m));
            pmy_block->peos->FastMagnetosonicSpeedsGR(wgas, pgas, u0, u2, b_sq,
                gi_(I00,i), gi_(I02,i), gi_(I22,i), &lambda_p, &lambda_m);
            dt2(i) /= std::max(std::fabs(lambda_p), std::fabs(lambda_m));
            pmy_block->peos->FastMagnetosonicSpeedsGR(wgas, pgas, u0, u3, b_sq,
                gi_(I00,i), gi_(I03,i), gi_(I33,i), &lambda_p, &lambda_m);
            dt3(i) /= std::max(std::fabs(lambda_p), std::fabs(lambda_m));
          }

        // GR hydro
        } else {
          for (int i = is; i <= ie; ++i) {

            // Extract and calculate thermodynamic state
            Real rho = w(IDN,k,j,i);
            Real pgas = w(IPR,k,j,i);
            Real wgas = rho + gamma_prime * pgas;

            // Extract and calculate velocity
            Real alpha = std::sqrt(-1.0 / gi_(I00,i));
            Real uu1 = w(IVX,k,j,i);
            Real uu2 = w(IVY,k,j,i);
            Real uu3 = w(IVZ,k,j,i);
            Real uu_sq = g_(I11,i) * SQR(uu1) + 2.0 * g_(I12,i) * uu1 * uu2
                + 2.0 * g_(I13,i) * uu1 * uu3 + g_(I22,i) * SQR(uu2)
                + 2.0 * g_(I23,i) * uu2 * uu3 + g_(I33,i) * SQR(uu3);
            Real gamma_rel = std::sqrt(1.0 + uu_sq);
            Real u0 = gamma_rel / alpha;
            Real u1 = uu1 - alpha * gamma_rel * gi_(I01,i);
            Real u2 = uu2 - alpha * gamma_rel * gi_(I02,i);
            Real u3 = uu3 - alpha * gamma_rel * gi_(I03,i);

            // Calculate signal crossing times
            Real lambda_p, lambda_m;
            pmy_block->peos->SoundSpeedsGR(wgas, pgas, u0, u1, gi_(I00,i), gi_(I01,i),
                gi_(I11,i), &lambda_p, &lambda_m);
            dt1(i) /= std::max(std::fabs(lambda_p), std::fabs(lambda_m));
            pmy_block->peos->SoundSpeedsGR(wgas, pgas, u0, u2, gi_(I00,i), gi_(I02,i),
                gi_(I22,i), &lambda_p, &lambda_m);
            dt2(i) /= std::max(std::fabs(lambda_p), std::fabs(lambda_m));
            pmy_block->peos->SoundSpeedsGR(wgas, pgas, u0, u3, gi_(I00,i), gi_(I03,i),
                gi_(I33,i), &lambda_p, &lambda_m);
            dt3(i) /= std::max(std::fabs(lambda_p), std::fabs(lambda_m));
          }
        }

      // SR
      } else {

        // SR MHD
        if (MAGNETIC_FIELDS_ENABLED) {

          // Place primitives in new array
          for (int n = 0; n < NHYDRO; ++n) {
            for (int i = is; i <= ie; ++i) {
              prim_field_(n,0,0,i) = w(n,k,j,i);
            }
          }

          // Calculate x1-crossing times
          for (int i = is; i <= ie; ++i) {
            bb_normal_(i) = bcc(IB1,k,j,i);
            prim_field_(IBY,0,0,i) = bcc(IB2,k,j,i);
            prim_field_(IBY,0,0,i) = bcc(IB3,k,j,i);
          }
          pmy_block->peos->FastMagnetosonicSpeedsSR(prim_field_, bb_normal_, k, j, is, ie,
              IVX, lambdas_p_, lambdas_m_);
          for (int i = is; i <= ie; ++i) {
            dt1(i) /= std::max(std::fabs(lambdas_p_(i)), std::fabs(lambdas_m_(i)));
          }

          // Calculate x2-crossing times
          for (int i = is; i <= ie; ++i) {
            bb_normal_(i) = bcc(IB2,k,j,i);
            prim_field_(IBY,i) = bcc(IB3,k,j,i);
            prim_field_(IBY,i) = bcc(IB1,k,j,i);
          }
          pmy_block->peos->FastMagnetosonicSpeedsSR(prim_field_, bb_normal_, k, j, is, ie,
              IVY, lambdas_p_, lambdas_m_);
          for (int i = is; i <= ie; ++i) {
            dt2(i) /= std::max(std::fabs(lambdas_p_(i)), std::fabs(lambdas_m_(i)));
          }

          // Calculate x3-crossing times
          for (int i = is; i <= ie; ++i) {
            bb_normal_(i) = bcc(IB3,k,j,i);
            prim_field_(IBY,i) = bcc(IB1,k,j,i);
            prim_field_(IBY,i) = bcc(IB2,k,j,i);
          }
          pmy_block->peos->FastMagnetosonicSpeedsSR(prim_field_, bb_normal_, k, j, is, ie,
              IVZ, lambdas_p_, lambdas_m_);
          for (int i = is; i <= ie; ++i) {
            dt3(i) /= std::max(std::fabs(lambdas_p_(i)), std::fabs(lambdas_m_(i)));
          }

        // SR hydro
        } else {

          // Extract adiabatic index
          Real gamma_adi = pmy_block->peos->GetGamma();
          Real gamma_prime = gamma_adi / (gamma_adi - 1.0);

          // Go through cells in x1-direction
          for (int i = is; i <= ie; ++i) {

            // Extract and calculate thermodynamic state
            Real rho = w(IDN,k,j,i);
            Real pgas = w(IPR,k,j,i);
            Real wgas = rho + gamma_prime * pgas;

            // Extract and calculate velocity
            Real v1 = w(IVX,k,j,i);
            Real v2 = w(IVY,k,j,i);
            Real v3 = w(IVZ,k,j,i);
            Real gamma_rel_sq = 1.0 / (1.0 - SQR(v1) - SQR(v2) - SQR(v3));

            // Calculate signal crossing times
            Real lambda_p, lambda_m;
            pmy_block->peos->SoundSpeedsSR(wgas, pgas, v1, gamma_rel_sq, &lambda_p,
                &lambda_m);
            dt1(i) /= std::max(std::fabs(lambda_p), std::fabs(lambda_m));
            pmy_block->peos->SoundSpeedsSR(wgas, pgas, v2, gamma_rel_sq, &lambda_p,
                &lambda_m);
            dt2(i) /= std::max(std::fabs(lambda_p), std::fabs(lambda_m));
            pmy_block->peos->SoundSpeedsSR(wgas, pgas, v3, gamma_rel_sq, &lambda_p,
                &lambda_m);
            dt3(i) /= std::max(std::fabs(lambda_p), std::fabs(lambda_m));
          }
        }
      }

      // compute minimum of (v1 +/- C)
      for (int i=is; i<=ie; ++i) {
        Real& dt_1 = dt1(i);
        min_dt = std::min(min_dt,dt_1);
      }

      // if grid is 2D/3D, compute minimum of (v2 +/- C)
      if (pmb->block_size.nx2 > 1) {
        for (int i=is; i<=ie; ++i) {
          Real& dt_2 = dt2(i);
          min_dt = std::min(min_dt,dt_2);
        }
      }

      // if grid is 3D, compute minimum of (v3 +/- C)
      if (pmb->block_size.nx3 > 1) {
        for (int i=is; i<=ie; ++i) {
          Real& dt_3 = dt3(i);
          min_dt = std::min(min_dt,dt_3);
        }
      }
    }
  }

  // calculate the timestep limited by the diffusion process
  if (phdif->hydro_diffusion_defined) {
    Real mindt_vis, mindt_cnd;
    phdif->NewHydroDiffusionDt(mindt_vis, mindt_cnd);
    min_dt_diff = std::min(min_dt_diff,mindt_vis);
    min_dt_diff = std::min(min_dt_diff,mindt_cnd);
  } // hydro diffusion

  if (MAGNETIC_FIELDS_ENABLED &&
      pmb->pfield->pfdif->field_diffusion_defined) {
    Real mindt_oa, mindt_h;
    pmb->pfield->pfdif->NewFieldDiffusionDt(mindt_oa, mindt_h);
    min_dt_diff = std::min(min_dt_diff,mindt_oa);
    min_dt_diff = std::min(min_dt_diff,mindt_h);
  } // field diffusion

  min_dt *= pmb->pmy_mesh->cfl_number;
  min_dt_diff *= pmb->pmy_mesh->cfl_number;

  if (UserTimeStep_!=nullptr)
    min_dt = std::min(min_dt, UserTimeStep_(pmb));

  if (STS_ENABLED) {
    pmb->new_block_dt_=min_dt;
    pmb->new_block_dt_diff_=min_dt_diff;
  } else {
    min_dt=std::min(min_dt, min_dt_diff);
    pmb->new_block_dt_=min_dt;
    pmb->new_block_dt_diff_=min_dt;
  }

  return;
}<|MERGE_RESOLUTION|>--- conflicted
+++ resolved
@@ -6,16 +6,10 @@
 //! \file new_blockdt.cpp
 //  \brief computes timestep using CFL condition on a MEshBlock
 
-<<<<<<< HEAD
-// C/C++ headers
-#include <algorithm>  // max(), min()
-#include <cfloat>     // FLT_MAX
-=======
 // C headers
 
 // C++ headers
 #include <algorithm>  // min()
->>>>>>> b58b20b5
 #include <cmath>      // fabs(), sqrt()
 #include <limits>
 
@@ -71,8 +65,6 @@
       pmb->pcoord->CenterWidth1(k,j,is,ie,dt1);
       pmb->pcoord->CenterWidth2(k,j,is,ie,dt2);
       pmb->pcoord->CenterWidth3(k,j,is,ie,dt3);
-
-      // Newtonian dynamics
       if (!RELATIVISTIC_DYNAMICS) {
 #pragma ivdep
         for (int i=is; i<=ie; ++i) {
@@ -82,7 +74,6 @@
           wi[IVZ]=w(IVZ,k,j,i);
           if (NON_BAROTROPIC_EOS) wi[IPR]=w(IPR,k,j,i);
 
-          // Newtonian MHD
           if (MAGNETIC_FIELDS_ENABLED) {
             Real bx = bcc(IB1,k,j,i) + std::fabs(b_x1f(k,j,i)-bcc(IB1,k,j,i));
             wi[IBY] = bcc(IB2,k,j,i);
@@ -100,200 +91,12 @@
             wi[IBZ] = bcc(IB2,k,j,i);
             bx = bcc(IB3,k,j,i) + std::fabs(b_x3f(k,j,i)-bcc(IB3,k,j,i));
             cf = pmb->peos->FastMagnetosonicSpeed(wi,bx);
-<<<<<<< HEAD
-            dt3(i) /= (fabs(wi[IVZ]) + cf);
-
-          // Newtonian hydro
-=======
             dt3(i) /= (std::fabs(wi[IVZ]) + cf);
->>>>>>> b58b20b5
           } else {
             Real cs = pmb->peos->SoundSpeed(wi);
             dt1(i) /= (std::fabs(wi[IVX]) + cs);
             dt2(i) /= (std::fabs(wi[IVY]) + cs);
             dt3(i) /= (std::fabs(wi[IVZ]) + cs);
-          }
-        }
-
-      // GR
-      } else if (GENERAL_RELATIVITY) {
-
-        // Extract adiabatic index and prepare metric
-        Real gamma_adi = pmy_block->peos->GetGamma();
-        Real gamma_prime = gamma_adi / (gamma_adi - 1.0);
-        pmy_block->pcoord->CellMetric(k, j, is, ie, g_, gi_);
-
-        // GR MHD
-        if (MAGNETIC_FIELDS_ENABLED) {
-          for (int i = is; i <= ie; ++i) {
-
-            // Extract and calculate thermodynamic state
-            Real rho = w(IDN,k,j,i);
-            Real pgas = w(IPR,k,j,i);
-            Real wgas = rho + gamma_prime * pgas;
-
-            // Extract and calculate velocity
-            Real alpha = std::sqrt(-1.0 / gi_(I00,i));
-            Real uu1 = w(IVX,k,j,i);
-            Real uu2 = w(IVY,k,j,i);
-            Real uu3 = w(IVZ,k,j,i);
-            Real uu_sq = g_(I11,i) * SQR(uu1) + 2.0 * g_(I12,i) * uu1 * uu2
-                + 2.0 * g_(I13,i) * uu1 * uu3 + g_(I22,i) * SQR(uu2)
-                + 2.0 * g_(I23,i) * uu2 * uu3 + g_(I33,i) * SQR(uu3);
-            Real gamma_rel = std::sqrt(1.0 + uu_sq);
-            Real u0 = gamma_rel / alpha;
-            Real u1 = uu1 - alpha * gamma_rel * gi_(I01,i);
-            Real u2 = uu2 - alpha * gamma_rel * gi_(I02,i);
-            Real u3 = uu3 - alpha * gamma_rel * gi_(I03,i);
-
-            // Extract and calculate magnetic field
-            Real bb1 = bcc(IB1,k,j,i);
-            Real bb2 = bcc(IB2,k,j,i);
-            Real bb3 = bcc(IB3,k,j,i);
-            Real b0 = g_(I01,i) * u0 * bb1 + g_(I02,i) * u0 * bb2 + g_(I03,i) * u0 * bb3
-                + g_(I11,i) * u1 * bb1 + g_(I12,i) * (u1 * bb2 + u2 * bb1)
-                + g_(I13,i) * (u1 * bb3 + u3 * bb1) + g_(I22,i) * u2 * bb2
-                + g_(I23,i) * (u2 * bb3 + u3 * bb2) + g_(I33,i) * u3 * bb3;
-            Real b1 = (bb1 + b0 * u1) / u0;
-            Real b2 = (bb2 + b0 * u2) / u0;
-            Real b3 = (bb3 + b0 * u3) / u0;
-            Real b_sq = g_(I00,i) * SQR(b0) + 2.0 * g_(I01,i) * b0 * b1
-                + 2.0 * g_(I02,i) * b0 * b2 + 2.0 * g_(I03,i) * b0 * b3
-                + g_(I11,i) * SQR(b1) + 2.0 * g_(I12,i) * b1 * b2
-                + 2.0 * g_(I13,i) * b1 * b3 + g_(I22,i) * SQR(b2)
-                + 2.0 * g_(I23,i) * b2 * b3 + g_(I33,i) * SQR(b3);
-
-            // Calculate signal crossing times
-            Real lambda_p, lambda_m;
-            pmy_block->peos->FastMagnetosonicSpeedsGR(wgas, pgas, u0, u1, b_sq,
-                gi_(I00,i), gi_(I01,i), gi_(I11,i), &lambda_p, &lambda_m);
-            dt1(i) /= std::max(std::fabs(lambda_p), std::fabs(lambda_m));
-            pmy_block->peos->FastMagnetosonicSpeedsGR(wgas, pgas, u0, u2, b_sq,
-                gi_(I00,i), gi_(I02,i), gi_(I22,i), &lambda_p, &lambda_m);
-            dt2(i) /= std::max(std::fabs(lambda_p), std::fabs(lambda_m));
-            pmy_block->peos->FastMagnetosonicSpeedsGR(wgas, pgas, u0, u3, b_sq,
-                gi_(I00,i), gi_(I03,i), gi_(I33,i), &lambda_p, &lambda_m);
-            dt3(i) /= std::max(std::fabs(lambda_p), std::fabs(lambda_m));
-          }
-
-        // GR hydro
-        } else {
-          for (int i = is; i <= ie; ++i) {
-
-            // Extract and calculate thermodynamic state
-            Real rho = w(IDN,k,j,i);
-            Real pgas = w(IPR,k,j,i);
-            Real wgas = rho + gamma_prime * pgas;
-
-            // Extract and calculate velocity
-            Real alpha = std::sqrt(-1.0 / gi_(I00,i));
-            Real uu1 = w(IVX,k,j,i);
-            Real uu2 = w(IVY,k,j,i);
-            Real uu3 = w(IVZ,k,j,i);
-            Real uu_sq = g_(I11,i) * SQR(uu1) + 2.0 * g_(I12,i) * uu1 * uu2
-                + 2.0 * g_(I13,i) * uu1 * uu3 + g_(I22,i) * SQR(uu2)
-                + 2.0 * g_(I23,i) * uu2 * uu3 + g_(I33,i) * SQR(uu3);
-            Real gamma_rel = std::sqrt(1.0 + uu_sq);
-            Real u0 = gamma_rel / alpha;
-            Real u1 = uu1 - alpha * gamma_rel * gi_(I01,i);
-            Real u2 = uu2 - alpha * gamma_rel * gi_(I02,i);
-            Real u3 = uu3 - alpha * gamma_rel * gi_(I03,i);
-
-            // Calculate signal crossing times
-            Real lambda_p, lambda_m;
-            pmy_block->peos->SoundSpeedsGR(wgas, pgas, u0, u1, gi_(I00,i), gi_(I01,i),
-                gi_(I11,i), &lambda_p, &lambda_m);
-            dt1(i) /= std::max(std::fabs(lambda_p), std::fabs(lambda_m));
-            pmy_block->peos->SoundSpeedsGR(wgas, pgas, u0, u2, gi_(I00,i), gi_(I02,i),
-                gi_(I22,i), &lambda_p, &lambda_m);
-            dt2(i) /= std::max(std::fabs(lambda_p), std::fabs(lambda_m));
-            pmy_block->peos->SoundSpeedsGR(wgas, pgas, u0, u3, gi_(I00,i), gi_(I03,i),
-                gi_(I33,i), &lambda_p, &lambda_m);
-            dt3(i) /= std::max(std::fabs(lambda_p), std::fabs(lambda_m));
-          }
-        }
-
-      // SR
-      } else {
-
-        // SR MHD
-        if (MAGNETIC_FIELDS_ENABLED) {
-
-          // Place primitives in new array
-          for (int n = 0; n < NHYDRO; ++n) {
-            for (int i = is; i <= ie; ++i) {
-              prim_field_(n,0,0,i) = w(n,k,j,i);
-            }
-          }
-
-          // Calculate x1-crossing times
-          for (int i = is; i <= ie; ++i) {
-            bb_normal_(i) = bcc(IB1,k,j,i);
-            prim_field_(IBY,0,0,i) = bcc(IB2,k,j,i);
-            prim_field_(IBY,0,0,i) = bcc(IB3,k,j,i);
-          }
-          pmy_block->peos->FastMagnetosonicSpeedsSR(prim_field_, bb_normal_, k, j, is, ie,
-              IVX, lambdas_p_, lambdas_m_);
-          for (int i = is; i <= ie; ++i) {
-            dt1(i) /= std::max(std::fabs(lambdas_p_(i)), std::fabs(lambdas_m_(i)));
-          }
-
-          // Calculate x2-crossing times
-          for (int i = is; i <= ie; ++i) {
-            bb_normal_(i) = bcc(IB2,k,j,i);
-            prim_field_(IBY,i) = bcc(IB3,k,j,i);
-            prim_field_(IBY,i) = bcc(IB1,k,j,i);
-          }
-          pmy_block->peos->FastMagnetosonicSpeedsSR(prim_field_, bb_normal_, k, j, is, ie,
-              IVY, lambdas_p_, lambdas_m_);
-          for (int i = is; i <= ie; ++i) {
-            dt2(i) /= std::max(std::fabs(lambdas_p_(i)), std::fabs(lambdas_m_(i)));
-          }
-
-          // Calculate x3-crossing times
-          for (int i = is; i <= ie; ++i) {
-            bb_normal_(i) = bcc(IB3,k,j,i);
-            prim_field_(IBY,i) = bcc(IB1,k,j,i);
-            prim_field_(IBY,i) = bcc(IB2,k,j,i);
-          }
-          pmy_block->peos->FastMagnetosonicSpeedsSR(prim_field_, bb_normal_, k, j, is, ie,
-              IVZ, lambdas_p_, lambdas_m_);
-          for (int i = is; i <= ie; ++i) {
-            dt3(i) /= std::max(std::fabs(lambdas_p_(i)), std::fabs(lambdas_m_(i)));
-          }
-
-        // SR hydro
-        } else {
-
-          // Extract adiabatic index
-          Real gamma_adi = pmy_block->peos->GetGamma();
-          Real gamma_prime = gamma_adi / (gamma_adi - 1.0);
-
-          // Go through cells in x1-direction
-          for (int i = is; i <= ie; ++i) {
-
-            // Extract and calculate thermodynamic state
-            Real rho = w(IDN,k,j,i);
-            Real pgas = w(IPR,k,j,i);
-            Real wgas = rho + gamma_prime * pgas;
-
-            // Extract and calculate velocity
-            Real v1 = w(IVX,k,j,i);
-            Real v2 = w(IVY,k,j,i);
-            Real v3 = w(IVZ,k,j,i);
-            Real gamma_rel_sq = 1.0 / (1.0 - SQR(v1) - SQR(v2) - SQR(v3));
-
-            // Calculate signal crossing times
-            Real lambda_p, lambda_m;
-            pmy_block->peos->SoundSpeedsSR(wgas, pgas, v1, gamma_rel_sq, &lambda_p,
-                &lambda_m);
-            dt1(i) /= std::max(std::fabs(lambda_p), std::fabs(lambda_m));
-            pmy_block->peos->SoundSpeedsSR(wgas, pgas, v2, gamma_rel_sq, &lambda_p,
-                &lambda_m);
-            dt2(i) /= std::max(std::fabs(lambda_p), std::fabs(lambda_m));
-            pmy_block->peos->SoundSpeedsSR(wgas, pgas, v3, gamma_rel_sq, &lambda_p,
-                &lambda_m);
-            dt3(i) /= std::max(std::fabs(lambda_p), std::fabs(lambda_m));
           }
         }
       }
