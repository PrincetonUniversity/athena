#ifndef TASK_LIST_TASK_LIST_HPP_
#define TASK_LIST_TASK_LIST_HPP_
//========================================================================================
// Athena++ astrophysical MHD code
// Copyright(C) 2014 James M. Stone <jmstone@princeton.edu> and other code contributors
// Licensed under the 3-clause BSD License, see LICENSE file for details
//========================================================================================
//!   \file task_list.hpp
//    \brief provides functionality to control dynamic execution using tasks

// C headers

// C++ headers
#include <cstdint>      // std::uint64_t
#include <string>       // std::string

// Athena++ headers
#include "../athena.hpp"

// forward declarations
class Mesh;
class MeshBlock;
class TaskList;
class FFTGravitySolverTaskList;

// TODO(felker): these 4x declarations can be nested in TaskList if MGTaskList is derived

// constants = return codes for functions working on individual Tasks and TaskList
enum class TaskStatus {fail, success, next};
enum class TaskListStatus {running, stuck, complete, nothing_to_do};

//----------------------------------------------------------------------------------------
//! \struct Task
//  \brief data and function pointer for an individual Task

struct Task { // aggregate and POD
  std::uint64_t task_id;    // encodes task with bit positions in HydroIntegratorTaskNames
  std::uint64_t dependency; // encodes dependencies to other tasks using " " " "
  TaskStatus (TaskList::*TaskFunc)(MeshBlock*, int);  // ptr to member function
  bool lb_time; // flag for automatic load balancing based on timing
};

//---------------------------------------------------------------------------------------
//! \struct TaskStates
//  \brief container for task states on a single MeshBlock

struct TaskStates { // aggregate and POD
  std::uint64_t finished_tasks;
  int indx_first_task, num_tasks_left;
  void Reset(int ntasks) {
    indx_first_task = 0;
    num_tasks_left = ntasks;
    finished_tasks = 0ULL;
  }
};

//----------------------------------------------------------------------------------------
//! \class TaskList
//  \brief data and function definitions for task list base class

class TaskList {
 public:
  TaskList() : ntasks(0), nstages(0), task_list_{} {} // 2x direct + zero initialization
  // rule of five:
  virtual ~TaskList() = default;

  // data
  int ntasks;     // number of tasks in this list
  int nstages;    // number of times the tasklist is repeated per each full timestep

  // functions
  TaskListStatus DoAllAvailableTasks(MeshBlock *pmb, int stage, TaskStates &ts);
  void DoTaskListOneStage(Mesh *pmesh, int stage);

 protected:
  Task task_list_[64];

 private:
  virtual void AddTask(std::uint64_t id, std::uint64_t dep) = 0;
  virtual void StartupTaskList(MeshBlock *pmb, int stage) = 0;
};

//----------------------------------------------------------------------------------------
//! \class TimeIntegratorTaskList
//  \brief data and function definitions for TimeIntegratorTaskList derived class

class TimeIntegratorTaskList : public TaskList {
 public:
  TimeIntegratorTaskList(ParameterInput *pin, Mesh *pm);

  //--------------------------------------------------------------------------------------
  //! \struct IntegratorWeight
  //  \brief weights used in time integrator tasks

  struct IntegratorWeight {
    // 2S or 3S* low-storage RK coefficients, Ketchenson (2010)
    Real delta; // low-storage coefficients to avoid double F() evaluation per substage
    Real gamma_1, gamma_2, gamma_3; // low-storage coeff for weighted ave of registers
    Real beta; // coeff. from bidiagonal Shu-Osher form Beta matrix, -1 diagonal terms
  };

  // data
  std::string integrator;
  Real cfl_limit; // dt stability limit for the particular time integrator + spatial order

  // functions
  TaskStatus ClearAllBoundary(MeshBlock *pmb, int stage);

<<<<<<< HEAD
  enum TaskStatus CalculateFluxes(MeshBlock *pmb, int stage);
  enum TaskStatus CalculateEMF(MeshBlock *pmb, int stage);
  enum TaskStatus CalculateRadFluxes(MeshBlock *pmb, int stage);

  enum TaskStatus FluxCorrectSend(MeshBlock *pmb, int stage);
  enum TaskStatus EMFCorrectSend(MeshBlock *pmb, int stage);
  enum TaskStatus RadFluxCorrectSend(MeshBlock *pmb, int stage);

  enum TaskStatus FluxCorrectReceive(MeshBlock *pmb, int stage);
  enum TaskStatus EMFCorrectReceive(MeshBlock *pmb, int stage);
  enum TaskStatus RadFluxCorrectReceive(MeshBlock *pmb, int stage);

  enum TaskStatus HydroIntegrate(MeshBlock *pmb, int stage);
  enum TaskStatus FieldIntegrate(MeshBlock *pmb, int stage);
  enum TaskStatus RadIntegrate(MeshBlock *pmb, int stage);

  enum TaskStatus HydroSourceTerms(MeshBlock *pmb, int stage);
  enum TaskStatus RadSourceTerms(MeshBlock *pmb, int stage);
=======
  TaskStatus CalculateHydroFlux(MeshBlock *pmb, int stage);
  TaskStatus CalculateEMF(MeshBlock *pmb, int stage);

  TaskStatus SendHydroFlux(MeshBlock *pmb, int stage);
  TaskStatus SendEMF(MeshBlock *pmb, int stage);

  TaskStatus ReceiveAndCorrectHydroFlux(MeshBlock *pmb, int stage);
  TaskStatus ReceiveAndCorrectEMF(MeshBlock *pmb, int stage);

  TaskStatus IntegrateHydro(MeshBlock *pmb, int stage);
  TaskStatus IntegrateField(MeshBlock *pmb, int stage);

  TaskStatus AddSourceTermsHydro(MeshBlock *pmb, int stage);
>>>>>>> 17ac9f71

  TaskStatus DiffuseHydro(MeshBlock *pmb, int stage);
  TaskStatus DiffuseField(MeshBlock *pmb, int stage);

<<<<<<< HEAD
  enum TaskStatus HydroSend(MeshBlock *pmb, int stage);
  enum TaskStatus FieldSend(MeshBlock *pmb, int stage);
  enum TaskStatus RadSend(MeshBlock *pmb, int stage);

  enum TaskStatus HydroReceive(MeshBlock *pmb, int stage);
  enum TaskStatus FieldReceive(MeshBlock *pmb, int stage);
  enum TaskStatus RadReceive(MeshBlock *pmb, int stage);
=======
  TaskStatus SendHydro(MeshBlock *pmb, int stage);
  TaskStatus SendField(MeshBlock *pmb, int stage);

  TaskStatus ReceiveHydro(MeshBlock *pmb, int stage);
  TaskStatus ReceiveField(MeshBlock *pmb, int stage);
>>>>>>> 17ac9f71

  TaskStatus SetBoundariesHydro(MeshBlock *pmb, int stage);
  TaskStatus SetBoundariesField(MeshBlock *pmb, int stage);

  TaskStatus SendHydroShear(MeshBlock *pmb, int stage);
  TaskStatus ReceiveHydroShear(MeshBlock *pmb, int stage);
  TaskStatus SendFieldShear(MeshBlock *pmb, int stage);
  TaskStatus ReceiveFieldShear(MeshBlock *pmb, int stage);
  TaskStatus SendEMFShear(MeshBlock *pmb, int stage);
  TaskStatus ReceiveEMFShear(MeshBlock *pmb, int stage);
  TaskStatus RemapEMFShear(MeshBlock *pmb, int stage);

  TaskStatus Prolongation(MeshBlock *pmb, int stage);
  TaskStatus Primitives(MeshBlock *pmb, int stage);
  TaskStatus PhysicalBoundary(MeshBlock *pmb, int stage);
  TaskStatus UserWork(MeshBlock *pmb, int stage);
  TaskStatus NewBlockTimeStep(MeshBlock *pmb, int stage);
  TaskStatus CheckRefinement(MeshBlock *pmb, int stage);

  // TaskStatus CalculateScalarFlux(MeshBlock *pmb, int stage);
  // TaskStatus SendScalarFlux(MeshBlock *pmb, int stage);
  // TaskStatus ReceiveScalarFlux(MeshBlock *pmb, int stage);
  // TaskStatus IntegrateScalars(MeshBlock *pmb, int stage);
  // TaskStatus SendScalars(MeshBlock *pmb, int stage);
  // TaskStatus ReceiveScalars(MeshBlock *pmb, int stage);
  // TaskStatus SetBoundariesScalars(MeshBlock *pmb, int stage);

 private:
  IntegratorWeight stage_wghts[MAX_NSTAGE];

  void AddTask(std::uint64_t id, std::uint64_t dep) override;
  void StartupTaskList(MeshBlock *pmb, int stage) override;
};

//----------------------------------------------------------------------------------------
//! \class SuperTimeStepTaskList
//  \brief data and function definitions for SuperTimeStepTaskList derived class

class SuperTimeStepTaskList : public TaskList {
 public:
  SuperTimeStepTaskList(ParameterInput *pin, Mesh *pm, TimeIntegratorTaskList *ptlist);

  // functions
  TaskStatus CalculateHydroFlux_STS(MeshBlock *pmb, int stage);
  TaskStatus CalculateEMF_STS(MeshBlock *pmb, int stage);

  TaskStatus IntegrateHydro_STS(MeshBlock *pmb, int stage);
  TaskStatus IntegrateField_STS(MeshBlock *pmb, int stage);

  TaskStatus PhysicalBoundary_STS(MeshBlock *pmb, int stage);

 private:
  // currently intiialized but unused. May use it for direct calls to TimeIntegrator fns:
  TimeIntegratorTaskList *ptlist_;
  void AddTask(std::uint64_t id, std::uint64_t dep) override;
  void StartupTaskList(MeshBlock *pmb, int stage) override;
};

//----------------------------------------------------------------------------------------
// 64-bit integers with "1" in different bit positions used to ID each hydro task.

// TODO(felker): uncomment the reserved TASK_NAMES once the features are merged to master
namespace HydroIntegratorTaskNames {
const std::uint64_t NONE          = 0ULL;
const std::uint64_t CLEAR_ALLBND  = 1ULL<<1;

const std::uint64_t CALC_HYDFLX = 1ULL<<2;
const std::uint64_t CALC_FLDFLX = 1ULL<<3;
const std::uint64_t CALC_RADFLX = 1ULL<<4;
const std::uint64_t CALC_CHMFLX = 1ULL<<5;

const std::uint64_t SEND_HYDFLX = 1ULL<<6;
const std::uint64_t SEND_FLDFLX = 1ULL<<7;
// const std::uint64_t SEND_RADFLX = 1ULL<<8;
// const std::uint64_t SEND_CHMFLX = 1ULL<<9;

const std::uint64_t RECV_HYDFLX = 1ULL<<10;
const std::uint64_t RECV_FLDFLX = 1ULL<<11;
// const std::uint64_t RECV_RADFLX = 1ULL<<12;
// const std::uint64_t RECV_CHMFLX = 1ULL<<13;

const std::uint64_t SRCTERM_HYD = 1ULL<<14;
// const std::uint64_t SRCTERM_FLD = 1ULL<<15;
// const std::uint64_t SRCTERM_RAD = 1ULL<<16;
// const std::uint64_t SRCTERM_CHM = 1ULL<<17;

const std::uint64_t INT_HYD = 1ULL<<18;
const std::uint64_t INT_FLD = 1ULL<<19;
// const std::uint64_t INT_RAD = 1ULL<<20;
// const std::uint64_t INT_CHM = 1ULL<<21;

const std::uint64_t SEND_HYD = 1ULL<<22;
const std::uint64_t SEND_FLD = 1ULL<<23;
// const std::uint64_t SEND_RAD = 1ULL<<24;
// const std::uint64_t SEND_CHM = 1ULL<<25;

const std::uint64_t RECV_HYD = 1ULL<<26;
const std::uint64_t RECV_FLD = 1ULL<<27;
// const std::uint64_t RECV_RAD = 1ULL<<28;
// const std::uint64_t RECV_CHM = 1ULL<<29;

const std::uint64_t SETB_HYD = 1ULL<<30;
const std::uint64_t SETB_FLD = 1ULL<<31;
// const std::uint64_t SETB_RAD = 1ULL<<32;
// const std::uint64_t SETB_CHM = 1ULL<<33;

const std::uint64_t PROLONG  = 1ULL<<34;
const std::uint64_t CON2PRIM = 1ULL<<35;
const std::uint64_t PHY_BVAL = 1ULL<<36;
const std::uint64_t USERWORK = 1ULL<<37;
const std::uint64_t NEW_DT   = 1ULL<<38;
const std::uint64_t FLAG_AMR = 1ULL<<39;

const std::uint64_t SEND_HYDSH = 1ULL<<40;
const std::uint64_t SEND_EMFSH = 1ULL<<41;
const std::uint64_t SEND_FLDSH = 1ULL<<42;
const std::uint64_t RECV_HYDSH = 1ULL<<43;
const std::uint64_t RECV_EMFSH = 1ULL<<44;
const std::uint64_t RECV_FLDSH = 1ULL<<45;
const std::uint64_t RMAP_EMFSH = 1ULL<<46;

const std::uint64_t DIFFUSE_HYD      = 1ULL<<47;
const std::uint64_t DIFFUSE_FLD      = 1ULL<<48;

const std::uint64_t CALC_SCLRFLX    = 1ULL<<49;
const std::uint64_t SEND_SCLRFLX    = 1ULL<<50;
const std::uint64_t RECV_SCLRFLX    = 1ULL<<51;
const std::uint64_t INT_SCLR       = 1ULL<<52;
const std::uint64_t SEND_SCLR      = 1ULL<<53;
const std::uint64_t RECV_SCLR      = 1ULL<<54;
const std::uint64_t SETB_SCLR      = 1ULL<<55;

}  // namespace HydroIntegratorTaskNames
#endif  // TASK_LIST_TASK_LIST_HPP_<|MERGE_RESOLUTION|>--- conflicted
+++ resolved
@@ -106,62 +106,39 @@
   // functions
   TaskStatus ClearAllBoundary(MeshBlock *pmb, int stage);
 
-<<<<<<< HEAD
-  enum TaskStatus CalculateFluxes(MeshBlock *pmb, int stage);
-  enum TaskStatus CalculateEMF(MeshBlock *pmb, int stage);
-  enum TaskStatus CalculateRadFluxes(MeshBlock *pmb, int stage);
-
-  enum TaskStatus FluxCorrectSend(MeshBlock *pmb, int stage);
-  enum TaskStatus EMFCorrectSend(MeshBlock *pmb, int stage);
-  enum TaskStatus RadFluxCorrectSend(MeshBlock *pmb, int stage);
-
-  enum TaskStatus FluxCorrectReceive(MeshBlock *pmb, int stage);
-  enum TaskStatus EMFCorrectReceive(MeshBlock *pmb, int stage);
-  enum TaskStatus RadFluxCorrectReceive(MeshBlock *pmb, int stage);
-
-  enum TaskStatus HydroIntegrate(MeshBlock *pmb, int stage);
-  enum TaskStatus FieldIntegrate(MeshBlock *pmb, int stage);
-  enum TaskStatus RadIntegrate(MeshBlock *pmb, int stage);
-
-  enum TaskStatus HydroSourceTerms(MeshBlock *pmb, int stage);
-  enum TaskStatus RadSourceTerms(MeshBlock *pmb, int stage);
-=======
   TaskStatus CalculateHydroFlux(MeshBlock *pmb, int stage);
   TaskStatus CalculateEMF(MeshBlock *pmb, int stage);
+  TaskStatus CalculateRadFlux(MeshBlock *pmb, int stage);
 
   TaskStatus SendHydroFlux(MeshBlock *pmb, int stage);
   TaskStatus SendEMF(MeshBlock *pmb, int stage);
+  TaskStatus SendRadFlux(MeshBlock *pmb, int stage);
 
   TaskStatus ReceiveAndCorrectHydroFlux(MeshBlock *pmb, int stage);
   TaskStatus ReceiveAndCorrectEMF(MeshBlock *pmb, int stage);
+  TaskStatus ReceiveAndCorrectRadFlux(MeshBlock *pmb, int stage);
 
   TaskStatus IntegrateHydro(MeshBlock *pmb, int stage);
   TaskStatus IntegrateField(MeshBlock *pmb, int stage);
+  TaskStatus IntegrateRad(MeshBlock *pmb, int stage);
 
   TaskStatus AddSourceTermsHydro(MeshBlock *pmb, int stage);
->>>>>>> 17ac9f71
+  TaskStatus AddSourceTermsRad(MeshBlock *pmb, int stage);
 
   TaskStatus DiffuseHydro(MeshBlock *pmb, int stage);
   TaskStatus DiffuseField(MeshBlock *pmb, int stage);
 
-<<<<<<< HEAD
-  enum TaskStatus HydroSend(MeshBlock *pmb, int stage);
-  enum TaskStatus FieldSend(MeshBlock *pmb, int stage);
-  enum TaskStatus RadSend(MeshBlock *pmb, int stage);
-
-  enum TaskStatus HydroReceive(MeshBlock *pmb, int stage);
-  enum TaskStatus FieldReceive(MeshBlock *pmb, int stage);
-  enum TaskStatus RadReceive(MeshBlock *pmb, int stage);
-=======
   TaskStatus SendHydro(MeshBlock *pmb, int stage);
   TaskStatus SendField(MeshBlock *pmb, int stage);
+  TaskStatus SendRad(MeshBlock *pmb, int stage);
 
   TaskStatus ReceiveHydro(MeshBlock *pmb, int stage);
   TaskStatus ReceiveField(MeshBlock *pmb, int stage);
->>>>>>> 17ac9f71
+  TaskStatus ReceiveRad(MeshBlock *pmb, int stage);
 
   TaskStatus SetBoundariesHydro(MeshBlock *pmb, int stage);
   TaskStatus SetBoundariesField(MeshBlock *pmb, int stage);
+  TaskStatus SetBoundariesRad(MeshBlock *pmb, int stage);
 
   TaskStatus SendHydroShear(MeshBlock *pmb, int stage);
   TaskStatus ReceiveHydroShear(MeshBlock *pmb, int stage);
@@ -232,37 +209,37 @@
 
 const std::uint64_t SEND_HYDFLX = 1ULL<<6;
 const std::uint64_t SEND_FLDFLX = 1ULL<<7;
-// const std::uint64_t SEND_RADFLX = 1ULL<<8;
+const std::uint64_t SEND_RADFLX = 1ULL<<8;
 // const std::uint64_t SEND_CHMFLX = 1ULL<<9;
 
 const std::uint64_t RECV_HYDFLX = 1ULL<<10;
 const std::uint64_t RECV_FLDFLX = 1ULL<<11;
-// const std::uint64_t RECV_RADFLX = 1ULL<<12;
+const std::uint64_t RECV_RADFLX = 1ULL<<12;
 // const std::uint64_t RECV_CHMFLX = 1ULL<<13;
 
 const std::uint64_t SRCTERM_HYD = 1ULL<<14;
 // const std::uint64_t SRCTERM_FLD = 1ULL<<15;
-// const std::uint64_t SRCTERM_RAD = 1ULL<<16;
+const std::uint64_t SRCTERM_RAD = 1ULL<<16;
 // const std::uint64_t SRCTERM_CHM = 1ULL<<17;
 
 const std::uint64_t INT_HYD = 1ULL<<18;
 const std::uint64_t INT_FLD = 1ULL<<19;
-// const std::uint64_t INT_RAD = 1ULL<<20;
+const std::uint64_t INT_RAD = 1ULL<<20;
 // const std::uint64_t INT_CHM = 1ULL<<21;
 
 const std::uint64_t SEND_HYD = 1ULL<<22;
 const std::uint64_t SEND_FLD = 1ULL<<23;
-// const std::uint64_t SEND_RAD = 1ULL<<24;
+const std::uint64_t SEND_RAD = 1ULL<<24;
 // const std::uint64_t SEND_CHM = 1ULL<<25;
 
 const std::uint64_t RECV_HYD = 1ULL<<26;
 const std::uint64_t RECV_FLD = 1ULL<<27;
-// const std::uint64_t RECV_RAD = 1ULL<<28;
+const std::uint64_t RECV_RAD = 1ULL<<28;
 // const std::uint64_t RECV_CHM = 1ULL<<29;
 
 const std::uint64_t SETB_HYD = 1ULL<<30;
 const std::uint64_t SETB_FLD = 1ULL<<31;
-// const std::uint64_t SETB_RAD = 1ULL<<32;
+const std::uint64_t SETB_RAD = 1ULL<<32;
 // const std::uint64_t SETB_CHM = 1ULL<<33;
 
 const std::uint64_t PROLONG  = 1ULL<<34;
