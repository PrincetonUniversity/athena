//========================================================================================
// Athena++ astrophysical MHD code
// Copyright(C) 2014 James M. Stone <jmstone@princeton.edu> and other code contributors
// Licensed under the 3-clause BSD License, see LICENSE file for details
//========================================================================================
//! \file time_integrator.cpp
//  \brief derived class for time integrator task list.  Can create task lists for one
//  of many different time integrators (e.g. van Leer, RK2, RK3, etc.)

// C/C++ headers
#include <iostream>   // endl
#include <sstream>    // sstream
#include <stdexcept>  // runtime_error
#include <string>     // c_str()

// Athena++ classes headers
#include "task_list.hpp"
#include "../athena.hpp"
#include "../parameter_input.hpp"
#include "../mesh/mesh.hpp"
#include "../hydro/hydro.hpp"
#include "../field/field.hpp"
#include "../bvals/bvals.hpp"
#include "../gravity/gravity.hpp"
#include "../eos/eos.hpp"
#include "../hydro/srcterms/hydro_srcterms.hpp"
//[diffusion
#include "../hydro/diffusion/diffusion.hpp"
#include "../field/field_diffusion/field_diffusion.hpp"
//diffusion]

//----------------------------------------------------------------------------------------
//  TimeIntegratorTaskList constructor

TimeIntegratorTaskList::TimeIntegratorTaskList(ParameterInput *pin, Mesh *pm)
  : TaskList(pm)
{
  // First, set weights for each step of time-integration algorithm.  Each step is
  //    U^{2} = a*U^0 + b*U^1 + c*dt*Div(F), where U^0 and U^1 are previous steps
  // a,b=(1-a),and c are weights that are different for each step and each integrator
  // These are stored as: time_int_wght1 = a, time_int_wght2 = b, time_int_wght3 = c

  integrator = pin->GetOrAddString("time","integrator","vl2");

  // second-order van Leer integrator (Gardiner & Stone, NewA 14, 139 2009)
  if (integrator == "vl2") {
    nsub_steps = 2;
    step_wghts[0].a = 1.0;
    step_wghts[0].b = 0.0;
    step_wghts[0].c = 0.5;

    step_wghts[1].a = 1.0;
    step_wghts[1].b = 0.0;
    step_wghts[1].c = 1.0;
  } else if (integrator == "rk2") {
    nsub_steps = 2;
    step_wghts[0].a = 1.0;
    step_wghts[0].b = 0.0;
    step_wghts[0].c = 1.0;

    step_wghts[1].a = 0.5;
    step_wghts[1].b = 0.5;
    step_wghts[1].c = 0.5;
  } else {
    std::stringstream msg;
    msg << "### FATAL ERROR in CreateTimeIntegrator" << std::endl
        << "integrator=" << integrator << " not valid time integrator" << std::endl;
    throw std::runtime_error(msg.str().c_str());
  }

  // Now assemble list of tasks for each step of time integrator
  {using namespace HydroIntegratorTaskNames;
    AddTimeIntegratorTask(START_ALLRECV,NONE);
    //[diffusion
    // calculate hydro/field fluxes due to diffusive processess
    AddTimeIntegratorTask(DIFFUSE_HYD,START_ALLRECV);
    if (MAGNETIC_FIELDS_ENABLED)
      AddTimeIntegratorTask(DIFFUSE_FLD,START_ALLRECV);
    //diffusion]
    // compute hydro fluxes, integrate hydro variables
    AddTimeIntegratorTask(CALC_HYDFLX,START_ALLRECV|DIFFUSE_HYD);
    //AddTimeIntegratorTask(CALC_HYDFLX,START_ALLRECV);
    //diffusion]
    if(pm->multilevel==true) { // SMR or AMR
      AddTimeIntegratorTask(SEND_HYDFLX,CALC_HYDFLX);
      AddTimeIntegratorTask(RECV_HYDFLX,CALC_HYDFLX);
      AddTimeIntegratorTask(INT_HYD, RECV_HYDFLX);
    } else {
      AddTimeIntegratorTask(INT_HYD, (DIFFUSE_HYD|CALC_HYDFLX));
      //AddTimeIntegratorTask(INT_HYD, CALC_HYDFLX);
    }
    AddTimeIntegratorTask(SRCTERM_HYD,INT_HYD);
    AddTimeIntegratorTask(SEND_HYD,SRCTERM_HYD);
    AddTimeIntegratorTask(RECV_HYD,START_ALLRECV);
//[JMSHI
    if (SHEARING_BOX) { // Shearingbox BC for Hydro
      AddTimeIntegratorTask(SEND_HYDSH,RECV_HYD);
      AddTimeIntegratorTask(RECV_HYDSH,RECV_HYD);
    }
//JMSHI]

    // compute MHD fluxes, integrate field
    if (MAGNETIC_FIELDS_ENABLED) { // MHD
      AddTimeIntegratorTask(CALC_FLDFLX,CALC_HYDFLX);
      AddTimeIntegratorTask(SEND_FLDFLX,CALC_FLDFLX);
      AddTimeIntegratorTask(RECV_FLDFLX,SEND_FLDFLX);
//[JMSHI
      if (SHEARING_BOX) {// Shearingbox BC for EMF
        AddTimeIntegratorTask(SEND_EMFSH,RECV_FLDFLX);
        AddTimeIntegratorTask(RECV_EMFSH,RECV_FLDFLX);
        AddTimeIntegratorTask(RMAP_EMFSH,RECV_EMFSH);
        AddTimeIntegratorTask(INT_FLD, RMAP_EMFSH);
      } else
        AddTimeIntegratorTask(INT_FLD, RECV_FLDFLX);
//JMSHI]
      AddTimeIntegratorTask(SEND_FLD,INT_FLD);
      AddTimeIntegratorTask(RECV_FLD,START_ALLRECV);
//[JMSHI
      if (SHEARING_BOX) { // Shearingbox BC for Bfield
        AddTimeIntegratorTask(SEND_FLDSH,RECV_FLD);
        AddTimeIntegratorTask(RECV_FLDSH,RECV_FLD);
      }
//JMSHI]
    }

    // prolongate, compute new primitives
    if (MAGNETIC_FIELDS_ENABLED) { // MHD
      if(pm->multilevel==true) { // SMR or AMR
        AddTimeIntegratorTask(PROLONG, (SEND_HYD|RECV_HYD|SEND_FLD|RECV_FLD));
        AddTimeIntegratorTask(CON2PRIM,PROLONG);
      } else {
//[JMSHI
        if (SHEARING_BOX) {
          AddTimeIntegratorTask(CON2PRIM,(INT_HYD|RECV_HYD|INT_FLD|RECV_FLD|RECV_HYDSH|RECV_FLDSH|RMAP_EMFSH));
        } else {
          AddTimeIntegratorTask(CON2PRIM,(INT_HYD|RECV_HYD|INT_FLD|RECV_FLD));
        }
//JMSHI]
      }
    } else {  // HYDRO
      if(pm->multilevel==true) { // SMR or AMR
        AddTimeIntegratorTask(PROLONG,(SEND_HYD|RECV_HYD));
        AddTimeIntegratorTask(CON2PRIM,PROLONG);
      } else {
//[JMSHI
        if (SHEARING_BOX) {
          AddTimeIntegratorTask(CON2PRIM,(INT_HYD|RECV_HYD|RECV_HYDSH));
        } else {
          AddTimeIntegratorTask(CON2PRIM,(INT_HYD|RECV_HYD));
        }
//JMSHI]
      }
    }

    // everything else
    AddTimeIntegratorTask(PHY_BVAL,CON2PRIM);
//    if (SELF_GRAVITY_ENABLED == 1){
//      AddTimeIntegratorTask(CORR_GFLX,PHY_BVAL);
//      AddTimeIntegratorTask(USERWORK,CORR_GFLX);
//    } else {
    AddTimeIntegratorTask(USERWORK,PHY_BVAL);
//    }
    AddTimeIntegratorTask(NEW_DT,USERWORK);
    if(pm->adaptive==true) {
      AddTimeIntegratorTask(AMR_FLAG,USERWORK);
      AddTimeIntegratorTask(CLEAR_ALLBND,AMR_FLAG);
    } else {
      AddTimeIntegratorTask(CLEAR_ALLBND,NEW_DT);
    }

  } // end of using namespace block
}

//----------------------------------------------------------------------------------------//! \fn
//  \brief Sets id and dependency for "ntask" member of task_list_ array, then iterates
//  value of ntask.

void TimeIntegratorTaskList::AddTimeIntegratorTask(uint64_t id, uint64_t dep)
{
  task_list_[ntasks].task_id=id;
  task_list_[ntasks].dependency=dep;

  using namespace HydroIntegratorTaskNames;
  switch((id)) {
    case (START_ALLRECV):
      task_list_[ntasks].TaskFunc=
        static_cast<enum TaskStatus (TaskList::*)(MeshBlock*,int)>
        (&TimeIntegratorTaskList::StartAllReceive);
      break;
<<<<<<< HEAD
    case (CLEAR_ALLRECV):
      task_list_[ntasks].TaskFunc=
=======
    case (CLEAR_ALLBND):
      task_list_[ntasks].TaskFunc= 
>>>>>>> ef62f1ac
        static_cast<enum TaskStatus (TaskList::*)(MeshBlock*,int)>
        (&TimeIntegratorTaskList::ClearAllBoundary);
      break;

    case (CALC_HYDFLX):
      task_list_[ntasks].TaskFunc=
        static_cast<enum TaskStatus (TaskList::*)(MeshBlock*,int)>
        (&TimeIntegratorTaskList::CalculateFluxes);
      break;
    case (CALC_FLDFLX):
      task_list_[ntasks].TaskFunc=
        static_cast<enum TaskStatus (TaskList::*)(MeshBlock*,int)>
        (&TimeIntegratorTaskList::CalculateEMF);
      break;

    case (SEND_HYDFLX):
      task_list_[ntasks].TaskFunc=
        static_cast<enum TaskStatus (TaskList::*)(MeshBlock*,int)>
        (&TimeIntegratorTaskList::FluxCorrectSend);
      break;
    case (SEND_FLDFLX):
      task_list_[ntasks].TaskFunc=
        static_cast<enum TaskStatus (TaskList::*)(MeshBlock*,int)>
        (&TimeIntegratorTaskList::EMFCorrectSend);
      break;

    case (RECV_HYDFLX):
      task_list_[ntasks].TaskFunc=
        static_cast<enum TaskStatus (TaskList::*)(MeshBlock*,int)>
        (&TimeIntegratorTaskList::FluxCorrectReceive);
      break;
    case (RECV_FLDFLX):
      task_list_[ntasks].TaskFunc=
        static_cast<enum TaskStatus (TaskList::*)(MeshBlock*,int)>
        (&TimeIntegratorTaskList::EMFCorrectReceive);
      break;

    case (INT_HYD):
      task_list_[ntasks].TaskFunc=
        static_cast<enum TaskStatus (TaskList::*)(MeshBlock*,int)>
        (&TimeIntegratorTaskList::HydroIntegrate);
      break;
    case (INT_FLD):
      task_list_[ntasks].TaskFunc=
        static_cast<enum TaskStatus (TaskList::*)(MeshBlock*,int)>
        (&TimeIntegratorTaskList::FieldIntegrate);
      break;

    case (SRCTERM_HYD):
      task_list_[ntasks].TaskFunc=
        static_cast<enum TaskStatus (TaskList::*)(MeshBlock*,int)>
        (&TimeIntegratorTaskList::HydroSourceTerms);
      break;

    case (SEND_HYD):
      task_list_[ntasks].TaskFunc=
        static_cast<enum TaskStatus (TaskList::*)(MeshBlock*,int)>
        (&TimeIntegratorTaskList::HydroSend);
      break;
    case (SEND_FLD):
      task_list_[ntasks].TaskFunc=
        static_cast<enum TaskStatus (TaskList::*)(MeshBlock*,int)>
        (&TimeIntegratorTaskList::FieldSend);
      break;

    case (RECV_HYD):
      task_list_[ntasks].TaskFunc=
        static_cast<enum TaskStatus (TaskList::*)(MeshBlock*,int)>
        (&TimeIntegratorTaskList::HydroReceive);
      break;
    case (RECV_FLD):
      task_list_[ntasks].TaskFunc=
        static_cast<enum TaskStatus (TaskList::*)(MeshBlock*,int)>
        (&TimeIntegratorTaskList::FieldReceive);
      break;
//[JMSHI
    case (SEND_HYDSH):
      task_list_[ntasks].TaskFunc=
        static_cast<enum TaskStatus (TaskList::*)(MeshBlock*,int)>
        (&TimeIntegratorTaskList::HydroShearSend);
      break;
    case (RECV_HYDSH):
      task_list_[ntasks].TaskFunc=
        static_cast<enum TaskStatus (TaskList::*)(MeshBlock*,int)>
        (&TimeIntegratorTaskList::HydroShearReceive);
      break;
    case (SEND_FLDSH):
      task_list_[ntasks].TaskFunc=
        static_cast<enum TaskStatus (TaskList::*)(MeshBlock*,int)>
        (&TimeIntegratorTaskList::FieldShearSend);
      break;
    case (RECV_FLDSH):
      task_list_[ntasks].TaskFunc=
        static_cast<enum TaskStatus (TaskList::*)(MeshBlock*,int)>
        (&TimeIntegratorTaskList::FieldShearReceive);
      break;
    case (SEND_EMFSH):
      task_list_[ntasks].TaskFunc=
        static_cast<enum TaskStatus (TaskList::*)(MeshBlock*,int)>
        (&TimeIntegratorTaskList::EMFShearSend);
      break;
    case (RECV_EMFSH):
      task_list_[ntasks].TaskFunc=
        static_cast<enum TaskStatus (TaskList::*)(MeshBlock*,int)>
        (&TimeIntegratorTaskList::EMFShearReceive);
      break;
    case (RMAP_EMFSH):
      task_list_[ntasks].TaskFunc=
        static_cast<enum TaskStatus (TaskList::*)(MeshBlock*,int)>
        (&TimeIntegratorTaskList::EMFShearRemap);
      break;
//JMSHI]

    case (PROLONG):
      task_list_[ntasks].TaskFunc=
        static_cast<enum TaskStatus (TaskList::*)(MeshBlock*,int)>
        (&TimeIntegratorTaskList::Prolongation);
      break;
    case (CON2PRIM):
      task_list_[ntasks].TaskFunc=
        static_cast<enum TaskStatus (TaskList::*)(MeshBlock*,int)>
        (&TimeIntegratorTaskList::Primitives);
      break;
    case (PHY_BVAL):
      task_list_[ntasks].TaskFunc=
        static_cast<enum TaskStatus (TaskList::*)(MeshBlock*,int)>
        (&TimeIntegratorTaskList::PhysicalBoundary);
      break;
    case (USERWORK):
      task_list_[ntasks].TaskFunc=
        static_cast<enum TaskStatus (TaskList::*)(MeshBlock*,int)>
        (&TimeIntegratorTaskList::UserWork);
      break;
    case (NEW_DT):
      task_list_[ntasks].TaskFunc=
        static_cast<enum TaskStatus (TaskList::*)(MeshBlock*,int)>
        (&TimeIntegratorTaskList::NewBlockTimeStep);
      break;
    case (AMR_FLAG):
      task_list_[ntasks].TaskFunc=
        static_cast<enum TaskStatus (TaskList::*)(MeshBlock*,int)>
        (&TimeIntegratorTaskList::CheckRefinement);
      break;
<<<<<<< HEAD
    //[diffusion
    case (DIFFUSE_HYD):
      task_list_[ntasks].TaskFunc=
        static_cast<enum TaskStatus (TaskList::*)(MeshBlock*,int)>
        (&TimeIntegratorTaskList::HydroDiffusion);
      break;
    case (DIFFUSE_FLD):
      task_list_[ntasks].TaskFunc=
        static_cast<enum TaskStatus (TaskList::*)(MeshBlock*,int)>
        (&TimeIntegratorTaskList::FieldDiffusion);
      break;
    //diffusion]
=======
    case (CORR_GFLX):
      task_list_[ntasks].TaskFunc=
        static_cast<enum TaskStatus (TaskList::*)(MeshBlock*,int)>
        (&TimeIntegratorTaskList::GravFluxCorrection);
      break;

>>>>>>> ef62f1ac

    default:
      std::stringstream msg;
      msg << "### FATAL ERROR in AddTimeIntegratorTask" << std::endl
          << "Invalid Task "<< id << " is specified" << std::endl;
      throw std::runtime_error(msg.str().c_str());
  }
  ntasks++;
  return;
}

//----------------------------------------------------------------------------------------
//! \fn
//  \brief

//----------------------------------------------------------------------------------------
// Functions to start/end MPI communication

enum TaskStatus TimeIntegratorTaskList::StartAllReceive(MeshBlock *pmb, int step)
{
// [JMSHI
 // pmb->pbval->StartReceivingAll();
  pmb->pbval->StartReceivingAll(step);
//JMSHI]
  return TASK_SUCCESS;
}

enum TaskStatus TimeIntegratorTaskList::ClearAllBoundary(MeshBlock *pmb, int step)
{
  pmb->pbval->ClearBoundaryAll();
  return TASK_SUCCESS;
}

//----------------------------------------------------------------------------------------
// Functions to calculates fluxes

enum TaskStatus TimeIntegratorTaskList::CalculateFluxes(MeshBlock *pmb, int step)
{
  Hydro *phydro=pmb->phydro;
  Field *pfield=pmb->pfield;

  if((step == 1) && (integrator == "vl2")) {
    phydro->CalculateFluxes(phydro->w,  pfield->b,  pfield->bcc, 1);
    return TASK_NEXT;
  }

  if((step == 1) && (integrator == "rk2")) {
    phydro->CalculateFluxes(phydro->w,  pfield->b,  pfield->bcc, 2);
    return TASK_NEXT;
  }

  if(step == 2) {
    phydro->CalculateFluxes(phydro->w1, pfield->b1, pfield->bcc1, 2);
    return TASK_NEXT;
  }

  return TASK_FAIL;
}

enum TaskStatus TimeIntegratorTaskList::CalculateEMF(MeshBlock *pmb, int step)
{
  if(step == 1) {
    pmb->pfield->ComputeCornerE(pmb->phydro->w,  pmb->pfield->bcc);
    return TASK_NEXT;
  }

  if(step == 2) {
    pmb->pfield->ComputeCornerE(pmb->phydro->w1, pmb->pfield->bcc1);
    return TASK_NEXT;
  }

  return TASK_FAIL;
}

//----------------------------------------------------------------------------------------
// Functions to communicate fluxes between MeshBlocks for flux correction step with AMR

enum TaskStatus TimeIntegratorTaskList::FluxCorrectSend(MeshBlock *pmb, int step)
{
  pmb->pbval->SendFluxCorrection(FLUX_HYDRO);
  return TASK_SUCCESS;
}

enum TaskStatus TimeIntegratorTaskList::EMFCorrectSend(MeshBlock *pmb, int step)
{
  //[JMSHI add step info
  pmb->pbval->SendEMFCorrection(step);
  //pmb->pbval->SendEMFCorrection();
  //JMSHI]
  return TASK_SUCCESS;
}

//----------------------------------------------------------------------------------------
// Functions to receive fluxes between MeshBlocks

enum TaskStatus TimeIntegratorTaskList::FluxCorrectReceive(MeshBlock *pmb, int step)
{
  if(pmb->pbval->ReceiveFluxCorrection(FLUX_HYDRO) == true) {
    return TASK_NEXT;
  } else {
    return TASK_FAIL;
  }
}

enum TaskStatus TimeIntegratorTaskList::EMFCorrectReceive(MeshBlock *pmb, int step)
{
  if(pmb->pbval->ReceiveEMFCorrection() == true) {
    return TASK_NEXT;
  } else {
    return TASK_FAIL;
  }
}

//----------------------------------------------------------------------------------------
// Functions to integrate conserved variables

enum TaskStatus TimeIntegratorTaskList::HydroIntegrate(MeshBlock *pmb, int step)
{
  Hydro *ph=pmb->phydro;
  Field *pf=pmb->pfield;

  if(step == 1) {
    ph->AddFluxDivergenceToAverage(ph->u,ph->u,ph->w,pf->bcc,step_wghts[0],ph->u1);
    return TASK_NEXT;
  }

  if((step == 2) && (integrator == "vl2")) {
    ph->AddFluxDivergenceToAverage(ph->u,ph->u,ph->w1,pf->bcc1,step_wghts[1],ph->u);
    return TASK_NEXT;
  }

  if((step == 2) && (integrator == "rk2")) {
   ph->AddFluxDivergenceToAverage(ph->u,ph->u1,ph->w1,pf->bcc1,step_wghts[1],ph->u);
   return TASK_NEXT;
  }

  return TASK_FAIL;
}

enum TaskStatus TimeIntegratorTaskList::FieldIntegrate(MeshBlock *pmb, int step)
{
  if(step == 1) {
    pmb->pfield->CT(pmb->pfield->b, pmb->pfield->b, step_wghts[0], pmb->pfield->b1);
    return TASK_NEXT;
  }

  if((step == 2) && (integrator == "vl2")) {
    pmb->pfield->CT(pmb->pfield->b, pmb->pfield->b, step_wghts[1], pmb->pfield->b);
    return TASK_NEXT;
  }

  if((step == 2) && (integrator == "rk2")) {
    pmb->pfield->CT(pmb->pfield->b, pmb->pfield->b1, step_wghts[1], pmb->pfield->b);
    return TASK_NEXT;
  }

  return TASK_FAIL;
}

//----------------------------------------------------------------------------------------
// Functions to add source terms

enum TaskStatus TimeIntegratorTaskList::HydroSourceTerms(MeshBlock *pmb, int step)
{
  Hydro *ph=pmb->phydro;
  Field *pf=pmb->pfield;

  // return if there are no source terms to be added
  if (ph->psrc->hydro_sourceterms_defined == false) return TASK_NEXT;

  Real dt = (step_wghts[(step-1)].c)*(pmb->pmy_mesh->dt);
  Real time;
  // *** this must be changed for the RK3 integrator
  if(step == 1) {
    time=pmb->pmy_mesh->time;
    ph->psrc->AddHydroSourceTerms(time,dt,ph->flux,ph->w,pf->bcc,ph->u1);
  } else if(step == 2) {
    if      (integrator == "vl2") time=pmb->pmy_mesh->time + 0.5*pmb->pmy_mesh->dt;
    else if (integrator == "rk2") time=pmb->pmy_mesh->time +     pmb->pmy_mesh->dt;
    ph->psrc->AddHydroSourceTerms(time,dt,ph->flux,ph->w1,pf->bcc1,ph->u);
  } else {
    return TASK_FAIL;
  }

  return TASK_NEXT;
}

//[diffusion
//----------------------------------------------------------------------------------------
// Functions to calculate diffusion fluxes
enum TaskStatus TimeIntegratorTaskList::HydroDiffusion(MeshBlock *pmb, int step)
{
  Hydro *ph=pmb->phydro;
  Field *pf=pmb->pfield;

  // return if there are no diffusion to be added
  if (ph->pdif->hydro_diffusion_defined == false) return TASK_NEXT;

  Real dt = (step_wghts[(step-1)].c)*(pmb->pmy_mesh->dt);
  Real time;
  // *** this must be changed for the RK3 integrator
  if(step == 1) {
    time=pmb->pmy_mesh->time;
    ph->pdif->CalcHydroDiffusionFlux(ph->w,ph->u1,ph->flux);
  } else if(step == 2) {
    if      (integrator == "vl2") time=pmb->pmy_mesh->time + 0.5*pmb->pmy_mesh->dt;
    else if (integrator == "rk2") time=pmb->pmy_mesh->time +     pmb->pmy_mesh->dt;
    ph->pdif->CalcHydroDiffusionFlux(ph->w1,ph->u,ph->flux);
  } else {
    return TASK_FAIL;
  }

  return TASK_NEXT;
}
//----------------------------------------------------------------------------------------
// Functions to calculate diffusion EMF
enum TaskStatus TimeIntegratorTaskList::FieldDiffusion(MeshBlock *pmb, int step)
{
  Hydro *ph=pmb->phydro;
  Field *pf=pmb->pfield;

  // return if there are no diffusion to be added
  if (pf->pdif->field_diffusion_defined == false) return TASK_NEXT;

  Real dt = (step_wghts[(step-1)].c)*(pmb->pmy_mesh->dt);
  Real time;
  // *** this must be changed for the RK3 integrator
  if(step == 1) {
    time=pmb->pmy_mesh->time;
    pf->pdif->CalcFieldDiffusionEMF(pf->b,pf->bcc,pf->e);
  } else if(step == 2) {
    if      (integrator == "vl2") time=pmb->pmy_mesh->time + 0.5*pmb->pmy_mesh->dt;
    else if (integrator == "rk2") time=pmb->pmy_mesh->time +     pmb->pmy_mesh->dt;
    pf->pdif->CalcFieldDiffusionEMF(pf->b1,pf->bcc1,pf->e);
  } else {
    return TASK_FAIL;
  }

  return TASK_NEXT;
}
//diffusion]

//----------------------------------------------------------------------------------------
// Functions to communicate conserved variables between MeshBlocks

enum TaskStatus TimeIntegratorTaskList::HydroSend(MeshBlock *pmb, int step)
{
  if(step == 1) {
    pmb->pbval->SendCellCenteredBoundaryBuffers(pmb->phydro->u1, HYDRO_CONS);
  } else if(step == 2) {
    pmb->pbval->SendCellCenteredBoundaryBuffers(pmb->phydro->u, HYDRO_CONS);
  } else {
    return TASK_FAIL;
  }
  return TASK_SUCCESS;
}

enum TaskStatus TimeIntegratorTaskList::FieldSend(MeshBlock *pmb, int step)
{
  if(step == 1) {
    pmb->pbval->SendFieldBoundaryBuffers(pmb->pfield->b1);
  } else if(step == 2) {
    pmb->pbval->SendFieldBoundaryBuffers(pmb->pfield->b);
  } else {
    return TASK_FAIL;
  }
  return TASK_SUCCESS;
}

//----------------------------------------------------------------------------------------
// Functions to receive conserved variables between MeshBlocks

enum TaskStatus TimeIntegratorTaskList::HydroReceive(MeshBlock *pmb, int step)
{
  bool ret;
  if(step == 1) {
    ret=pmb->pbval->ReceiveCellCenteredBoundaryBuffers(pmb->phydro->u1, HYDRO_CONS);
  } else if(step == 2) {
    ret=pmb->pbval->ReceiveCellCenteredBoundaryBuffers(pmb->phydro->u, HYDRO_CONS);
  } else {
    return TASK_FAIL;
  }
  if(ret==true) {
    return TASK_SUCCESS;
  } else {
    return TASK_FAIL;
  }
}

enum TaskStatus TimeIntegratorTaskList::FieldReceive(MeshBlock *pmb, int step)
{
  bool ret;
  if(step == 1) {
    ret=pmb->pbval->ReceiveFieldBoundaryBuffers(pmb->pfield->b1);
  } else if(step == 2) {
    ret=pmb->pbval->ReceiveFieldBoundaryBuffers(pmb->pfield->b);
  } else {
    return TASK_FAIL;
  }
  if(ret==true) {
    return TASK_SUCCESS;
  } else {
    return TASK_FAIL;
  }
}

//[JMSHI
enum TaskStatus TimeIntegratorTaskList::HydroShearSend(MeshBlock *pmb, int step)
{
  if(step == 1) {
    pmb->pbval->SendHydroShearingboxBoundaryBuffers(pmb->phydro->u1, true);
  } else if(step == 2) {
    pmb->pbval->SendHydroShearingboxBoundaryBuffers(pmb->phydro->u, true);
  } else {
    return TASK_FAIL;
  }
  return TASK_SUCCESS;
}
enum TaskStatus TimeIntegratorTaskList::HydroShearReceive(MeshBlock *pmb, int step)
{
  bool ret;
  if(step == 1) {
    ret=pmb->pbval->ReceiveHydroShearingboxBoundaryBuffers(pmb->phydro->u1);
  } else if(step == 2) {
    ret=pmb->pbval->ReceiveHydroShearingboxBoundaryBuffers(pmb->phydro->u);
  } else {
    return TASK_FAIL;
  }
  if(ret==true) {
    return TASK_SUCCESS;
  } else {
    return TASK_FAIL;
  }
}
enum TaskStatus TimeIntegratorTaskList::FieldShearSend(MeshBlock *pmb, int step)
{
  if(step == 1) {
    pmb->pbval->SendFieldShearingboxBoundaryBuffers(pmb->pfield->b1, true);
  } else if(step == 2) {
    pmb->pbval->SendFieldShearingboxBoundaryBuffers(pmb->pfield->b, true);
  } else {
    return TASK_FAIL;
  }
  return TASK_SUCCESS;
}
enum TaskStatus TimeIntegratorTaskList::FieldShearReceive(MeshBlock *pmb, int step)
{
  bool ret;
  if(step == 1) {
    ret=pmb->pbval->ReceiveFieldShearingboxBoundaryBuffers(pmb->pfield->b1);
  } else if(step == 2) {
    ret=pmb->pbval->ReceiveFieldShearingboxBoundaryBuffers(pmb->pfield->b);
  } else {
    return TASK_FAIL;
  }
  if(ret==true) {
    return TASK_SUCCESS;
  } else {
    return TASK_FAIL;
  }
}
enum TaskStatus TimeIntegratorTaskList::EMFShearSend(MeshBlock *pmb, int step)
{
  pmb->pbval->SendEMFShearingboxBoundaryCorrection();
  return TASK_SUCCESS;
}
enum TaskStatus TimeIntegratorTaskList::EMFShearReceive(MeshBlock *pmb, int step)
{
  if(pmb->pbval->ReceiveEMFShearingboxBoundaryCorrection() == true) {
    return TASK_NEXT;
  } else {
    return TASK_FAIL;
  }
}
enum TaskStatus TimeIntegratorTaskList::EMFShearRemap(MeshBlock *pmb, int step)
{
  pmb->pbval->RemapEMFShearingboxBoundary();
  return TASK_SUCCESS;
}
//JMSHI]

//--------------------------------------------------------------------------------------
// Functions for everything else

enum TaskStatus TimeIntegratorTaskList::Prolongation(MeshBlock *pmb, int step)
{
  Hydro *phydro=pmb->phydro;
  Field *pfield=pmb->pfield;
  BoundaryValues *pbval=pmb->pbval;
  Real dt;

  if(step == 1) {
    dt = (step_wghts[(step-1)].c)*(pmb->pmy_mesh->dt);
    pbval->ProlongateBoundaries(phydro->w1, phydro->u1, pfield->b1, pfield->bcc1,
                                pmb->pmy_mesh->time+dt, dt);
  } else if(step == 2) {
    dt=pmb->pmy_mesh->dt;
    pbval->ProlongateBoundaries(phydro->w,  phydro->u,  pfield->b,  pfield->bcc,
                                pmb->pmy_mesh->time+dt, dt);
  } else {
    return TASK_FAIL;
  }
  return TASK_SUCCESS;
}

enum TaskStatus TimeIntegratorTaskList::Primitives(MeshBlock *pmb, int step)
{
  Hydro *phydro=pmb->phydro;
  Field *pfield=pmb->pfield;
  BoundaryValues *pbval=pmb->pbval;
  int is=pmb->is, ie=pmb->ie, js=pmb->js, je=pmb->je, ks=pmb->ks, ke=pmb->ke;
  if(pbval->nblevel[1][1][0]!=-1) is-=NGHOST;
  if(pbval->nblevel[1][1][2]!=-1) ie+=NGHOST;
  if(pbval->nblevel[1][0][1]!=-1) js-=NGHOST;
  if(pbval->nblevel[1][2][1]!=-1) je+=NGHOST;
  if(pbval->nblevel[0][1][1]!=-1) ks-=NGHOST;
  if(pbval->nblevel[2][1][1]!=-1) ke+=NGHOST;

  if(step == 1) {
    pmb->peos->ConservedToPrimitive(phydro->u1, phydro->w, pfield->b1,
                                    phydro->w1, pfield->bcc1, pmb->pcoord,
                                    is, ie, js, je, ks, ke);
  } else if(step == 2) {
    pmb->peos->ConservedToPrimitive(phydro->u, phydro->w1, pfield->b,
                                    phydro->w, pfield->bcc, pmb->pcoord,
                                    is, ie, js, je, ks, ke);
  } else {
    return TASK_FAIL;
  }
  return TASK_SUCCESS;
}

enum TaskStatus TimeIntegratorTaskList::PhysicalBoundary(MeshBlock *pmb, int step)
{
  Hydro *phydro=pmb->phydro;
  Field *pfield=pmb->pfield;
  BoundaryValues *pbval=pmb->pbval;
  Real dt;
  if(step == 1) {
    dt = (step_wghts[(step-1)].c)*(pmb->pmy_mesh->dt);
    pbval->ApplyPhysicalBoundaries(phydro->w1, phydro->u1, pfield->b1, pfield->bcc1,
                                   pmb->pmy_mesh->time+dt, dt);
  } else if(step == 2) {
    dt=pmb->pmy_mesh->dt;
    pbval->ApplyPhysicalBoundaries(phydro->w,  phydro->u,  pfield->b,  pfield->bcc,
                                   pmb->pmy_mesh->time+dt, dt);
  } else {
    return TASK_FAIL;
  }
  return TASK_SUCCESS;
}

enum TaskStatus TimeIntegratorTaskList::UserWork(MeshBlock *pmb, int step)
{
  if (step != nsub_steps) return TASK_SUCCESS; // only do on last sub-step

  pmb->UserWorkInLoop();
  return TASK_SUCCESS;
}

enum TaskStatus TimeIntegratorTaskList::NewBlockTimeStep(MeshBlock *pmb, int step)
{
  if (step != nsub_steps) return TASK_SUCCESS; // only do on last sub-step

  pmb->phydro->NewBlockTimeStep();
  return TASK_SUCCESS;
}

enum TaskStatus TimeIntegratorTaskList::CheckRefinement(MeshBlock *pmb, int step)
{
  if (step != nsub_steps) return TASK_SUCCESS; // only do on last sub-step

  pmb->pmr->CheckRefinementCondition();
  return TASK_SUCCESS;
}

enum TaskStatus TimeIntegratorTaskList::GravFluxCorrection(MeshBlock *pmb, int step)
{
  if (step != nsub_steps) return TASK_SUCCESS; // only do on last sub-step

  pmb->phydro->CorrectGravityFlux();
  return TASK_SUCCESS;
}<|MERGE_RESOLUTION|>--- conflicted
+++ resolved
@@ -187,13 +187,8 @@
         static_cast<enum TaskStatus (TaskList::*)(MeshBlock*,int)>
         (&TimeIntegratorTaskList::StartAllReceive);
       break;
-<<<<<<< HEAD
-    case (CLEAR_ALLRECV):
-      task_list_[ntasks].TaskFunc=
-=======
     case (CLEAR_ALLBND):
-      task_list_[ntasks].TaskFunc= 
->>>>>>> ef62f1ac
+      task_list_[ntasks].TaskFunc=
         static_cast<enum TaskStatus (TaskList::*)(MeshBlock*,int)>
         (&TimeIntegratorTaskList::ClearAllBoundary);
       break;
@@ -337,7 +332,6 @@
         static_cast<enum TaskStatus (TaskList::*)(MeshBlock*,int)>
         (&TimeIntegratorTaskList::CheckRefinement);
       break;
-<<<<<<< HEAD
     //[diffusion
     case (DIFFUSE_HYD):
       task_list_[ntasks].TaskFunc=
@@ -350,14 +344,12 @@
         (&TimeIntegratorTaskList::FieldDiffusion);
       break;
     //diffusion]
-=======
     case (CORR_GFLX):
       task_list_[ntasks].TaskFunc=
         static_cast<enum TaskStatus (TaskList::*)(MeshBlock*,int)>
         (&TimeIntegratorTaskList::GravFluxCorrection);
       break;
 
->>>>>>> ef62f1ac
 
     default:
       std::stringstream msg;
