--- conflicted
+++ resolved
@@ -132,11 +132,7 @@
 //! \brief Converts primitive variables into conservative variables
 
 void EquationOfState::PassiveScalarPrimitiveToConserved(
-<<<<<<< HEAD
-    AthenaArray<Real> &r, const AthenaArray<Real> &w,
-=======
     const AthenaArray<Real> &r, const AthenaArray<Real> &u,
->>>>>>> 0dfb14e9
     AthenaArray<Real> &s, Coordinates *pco,
     int il, int iu, int jl, int ju, int kl, int ku) {
   for (int n=0; n<NSCALARS; ++n) {
@@ -147,15 +143,8 @@
           const Real &d  = u(IDN,k,j,i);
           //for (int n=0; n<NSCALARS; ++n) {
           Real& s_n  = s(n,k,j,i);
-<<<<<<< HEAD
-          Real& r_n  = r(n,k,j,i);
-          //apply passive scalar to primative concentration
-          r_n = (r_n < scalar_floor_) ?  scalar_floor_ : r_n;
-          s_n = r_n*w_d;
-=======
           const Real& r_n  = r(n,k,j,i);
           s_n = r_n * d;
->>>>>>> 0dfb14e9
         }
       }
     }
