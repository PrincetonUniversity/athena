//========================================================================================
// Athena++ astrophysical MHD code
// Copyright(C) 2014 James M. Stone <jmstone@princeton.edu> and other code contributors
// Licensed under the 3-clause BSD License, see LICENSE file for details
//========================================================================================
//! \file bvals_cc.cpp
//  \brief functions that apply BCs for CELL_CENTERED variables

// C++ headers
#include <iostream>   // endl
#include <iomanip>
#include <sstream>    // stringstream
#include <stdexcept>  // runtime_error
#include <string>     // c_str()
#include <cstring>    // memcpy
#include <cstdlib>
#include <cmath>

// Athena++ classes headers
#include "bvals.hpp"
#include "../athena.hpp"
#include "../globals.hpp"
#include "../athena_arrays.hpp"
#include "../mesh/mesh.hpp"
#include "../hydro/hydro.hpp"
#include "../eos/eos.hpp"
#include "../field/field.hpp"
#include "../coordinates/coordinates.hpp"
#include "../parameter_input.hpp"
#include "../utils/buffer_utils.hpp"

// MPI header
#ifdef MPI_PARALLEL
#include <mpi.h>
#endif

//----------------------------------------------------------------------------------------
//! \fn int BoundaryValues::LoadCellCenteredBoundaryBufferSameLevel(AthenaArray<Real> &src,
//                                  int ns, int ne, Real *buf, const NeighborBlock& nb)
//  \brief Set hydro boundary buffers for sending to a block on the same level

int BoundaryValues::LoadCellCenteredBoundaryBufferSameLevel(AthenaArray<Real> &src,
                                    int ns, int ne, Real *buf, const NeighborBlock& nb)
{
  MeshBlock *pmb=pmy_block_;
  int si, sj, sk, ei, ej, ek;

  si=(nb.ox1>0)?(pmb->ie-NGHOST+1):pmb->is;
  ei=(nb.ox1<0)?(pmb->is+NGHOST-1):pmb->ie;
  sj=(nb.ox2>0)?(pmb->je-NGHOST+1):pmb->js;
  ej=(nb.ox2<0)?(pmb->js+NGHOST-1):pmb->je;
  sk=(nb.ox3>0)?(pmb->ke-NGHOST+1):pmb->ks;
  ek=(nb.ox3<0)?(pmb->ks+NGHOST-1):pmb->ke;
  int p=0;
  BufferUtility::Pack4DData(src, buf, ns, ne, si, ei, sj, ej, sk, ek, p);
  return p;
}

//----------------------------------------------------------------------------------------
//! \fn int BoundaryValues::LoadCellCenteredBoundaryBufferToCoarser(AthenaArray<Real> &src,
//          int ns, int ne, AthenaArray<Real> &cbuf, Real *buf, const NeighborBlock& nb)
//  \brief Set hydro boundary buffers for sending to a block on the coarser level

int BoundaryValues::LoadCellCenteredBoundaryBufferToCoarser(AthenaArray<Real> &src,
    int ns, int ne, Real *buf, AthenaArray<Real> &cbuf, const NeighborBlock& nb)
{
  MeshBlock *pmb=pmy_block_;
  MeshRefinement *pmr=pmb->pmr;
  int si, sj, sk, ei, ej, ek;
  int cn=pmb->cnghost-1;

  si=(nb.ox1>0)?(pmb->cie-cn):pmb->cis;
  ei=(nb.ox1<0)?(pmb->cis+cn):pmb->cie;
  sj=(nb.ox2>0)?(pmb->cje-cn):pmb->cjs;
  ej=(nb.ox2<0)?(pmb->cjs+cn):pmb->cje;
  sk=(nb.ox3>0)?(pmb->cke-cn):pmb->cks;
  ek=(nb.ox3<0)?(pmb->cks+cn):pmb->cke;

  int p=0;
  pmr->RestrictCellCenteredValues(src, cbuf, ns, ne,
                                  si, ei, sj, ej, sk, ek);
  BufferUtility::Pack4DData(cbuf, buf, ns, ne,
                            si, ei, sj, ej, sk, ek, p);
  return p;
}

//----------------------------------------------------------------------------------------
//! \fn int BoundaryValues::LoadCellCenteredBoundaryBufferToFiner(AthenaArray<Real> &src,
//                                  int ns, int ne, Real *buf, const NeighborBlock& nb)
//  \brief Set hydro boundary buffers for sending to a block on the finer level

int BoundaryValues::LoadCellCenteredBoundaryBufferToFiner(AthenaArray<Real> &src,
                                    int ns, int ne, Real *buf, const NeighborBlock& nb)
{
  MeshBlock *pmb=pmy_block_;
  int si, sj, sk, ei, ej, ek;
  int cn=pmb->cnghost-1;

  si=(nb.ox1>0)?(pmb->ie-cn):pmb->is;
  ei=(nb.ox1<0)?(pmb->is+cn):pmb->ie;
  sj=(nb.ox2>0)?(pmb->je-cn):pmb->js;
  ej=(nb.ox2<0)?(pmb->js+cn):pmb->je;
  sk=(nb.ox3>0)?(pmb->ke-cn):pmb->ks;
  ek=(nb.ox3<0)?(pmb->ks+cn):pmb->ke;

  // send the data first and later prolongate on the target block
  // need to add edges for faces, add corners for edges
  if(nb.ox1==0) {
    if(nb.fi1==1)   si+=pmb->block_size.nx1/2-pmb->cnghost;
    else            ei-=pmb->block_size.nx1/2-pmb->cnghost;
  }
  if(nb.ox2==0 && pmb->block_size.nx2 > 1) {
    if(nb.ox1!=0) {
      if(nb.fi1==1) sj+=pmb->block_size.nx2/2-pmb->cnghost;
      else          ej-=pmb->block_size.nx2/2-pmb->cnghost;
    }
    else {
      if(nb.fi2==1) sj+=pmb->block_size.nx2/2-pmb->cnghost;
      else          ej-=pmb->block_size.nx2/2-pmb->cnghost;
    }
  }
  if(nb.ox3==0 && pmb->block_size.nx3 > 1) {
    if(nb.ox1!=0 && nb.ox2!=0) {
      if(nb.fi1==1) sk+=pmb->block_size.nx3/2-pmb->cnghost;
      else          ek-=pmb->block_size.nx3/2-pmb->cnghost;
    }
    else {
      if(nb.fi2==1) sk+=pmb->block_size.nx3/2-pmb->cnghost;
      else          ek-=pmb->block_size.nx3/2-pmb->cnghost;
    }
  }

  int p=0;
  BufferUtility::Pack4DData(src, buf, ns, ne, si, ei, sj, ej, sk, ek, p);
  return p;
}

//----------------------------------------------------------------------------------------
//! \fn void BoundaryValues::SendCellCenteredBoundaryBuffers(AthenaArray<Real> &src,
//                                                           enum CCBoundaryType type)
//  \brief Send boundary buffers of cell-centered variables
void BoundaryValues::SendCellCenteredBoundaryBuffers(AthenaArray<Real> &src,
                                                     enum CCBoundaryType type)
{
  MeshBlock *pmb=pmy_block_, *pbl;
  int mylevel=pmb->loc.level;
  int ns, ne;
  Real *sbuf, *rbuf;
  AthenaArray<Real> cbuf;
  enum BoundaryStatus *flag;
#ifdef MPI_PARALLEL
  MPI_Request *req;
#endif

  for(int n=0; n<pmb->nneighbor; n++) {
    NeighborBlock& nb = pmb->neighbor[n];
    if(nb.rank == Globals::my_rank) // on the same process
      pbl=pmb->pmy_mesh->FindMeshBlock(nb.gid);
    switch(type) {
      case HYDRO_CONS:
        sbuf=hydro_send_[nb.bufid];
        if(nb.level<mylevel) cbuf.InitWithShallowCopy(pmb->pmr->coarse_cons_);
        ns=0, ne=NHYDRO-1;
        if(nb.rank == Globals::my_rank) {
          rbuf=pbl->pbval->hydro_recv_[nb.targetid];
          flag=&(pbl->pbval->hydro_flag_[nb.targetid]);
        }
#ifdef MPI_PARALLEL
        else
          req=&(req_hydro_send_[nb.bufid]);
#endif
        break;
      case HYDRO_PRIM:
        sbuf=hydro_send_[nb.bufid];
        if(nb.level<mylevel) cbuf.InitWithShallowCopy(pmb->pmr->coarse_prim_);
        ns=0, ne=NHYDRO-1;
        if(nb.rank == Globals::my_rank) {
          rbuf=pbl->pbval->hydro_recv_[nb.targetid];
          flag=&(pbl->pbval->hydro_flag_[nb.targetid]);
        }
#ifdef MPI_PARALLEL
        else
          req=&(req_hydro_send_[nb.bufid]);
#endif
        break;
      defualt:
        std::stringstream msg;
        msg << "### FATAL ERROR in SendCellCenteredBoundaryBuffers" << std::endl
            << "invalid boundary buffer type." << std::endl;
        throw std::runtime_error(msg.str().c_str());
        break;
    }
    int ssize;
    if(nb.level==mylevel)
      ssize=LoadCellCenteredBoundaryBufferSameLevel(src, ns, ne, sbuf, nb);
    else if(nb.level<mylevel)
      ssize=LoadCellCenteredBoundaryBufferToCoarser(src, ns, ne, sbuf, cbuf, nb);
    else
      ssize=LoadCellCenteredBoundaryBufferToFiner(src, ns, ne, sbuf, nb);
    if(nb.rank == Globals::my_rank) {
      std::memcpy(rbuf, sbuf, ssize*sizeof(Real));
      *flag=BNDRY_ARRIVED;
    }
#ifdef MPI_PARALLEL
    else // MPI
      MPI_Start(req);
#endif
  }

  return;
}

//----------------------------------------------------------------------------------------
//! \fn void BoundaryValues::SetCellCenteredBoundarySameLevel(AthenaArray<Real> &dst,
//                         int ns, int ne, Real *buf, const NeighborBlock& nb, bool *flip)
//  \brief Set hydro boundary received from a block on the same level

void BoundaryValues::SetCellCenteredBoundarySameLevel(AthenaArray<Real> &dst,
                     int ns, int ne, Real *buf, const NeighborBlock& nb, bool *flip)
{
  MeshBlock *pmb=pmy_block_;
  int si, sj, sk, ei, ej, ek;

  if(nb.ox1==0)     si=pmb->is,        ei=pmb->ie;
  else if(nb.ox1>0) si=pmb->ie+1,      ei=pmb->ie+NGHOST;
  else              si=pmb->is-NGHOST, ei=pmb->is-1;
  if(nb.ox2==0)     sj=pmb->js,        ej=pmb->je;
  else if(nb.ox2>0) sj=pmb->je+1,      ej=pmb->je+NGHOST;
  else              sj=pmb->js-NGHOST, ej=pmb->js-1;
  if(nb.ox3==0)     sk=pmb->ks,        ek=pmb->ke;
  else if(nb.ox3>0) sk=pmb->ke+1,      ek=pmb->ke+NGHOST;
  else              sk=pmb->ks-NGHOST, ek=pmb->ks-1;

  int p=0;
  if (nb.polar) {
    for (int n=ns; n<=ne; ++n) {
      Real sign = 1.0;
      if(flip!=NULL) sign =flip[n] ? -1.0 : 1.0;
      for (int k=sk; k<=ek; ++k) {
        for (int j=ej; j>=sj; --j) {
#pragma simd
          for (int i=si; i<=ei; ++i)
            dst(n,k,j,i) = sign * buf[p++];
        }
      }
    }
  }
  else
    BufferUtility::Unpack4DData(buf, dst, ns, ne, si, ei, sj, ej, sk, ek, p);
  return;
}

//----------------------------------------------------------------------------------------
//! \fn void BoundaryValues::SetCellCenteredBoundaryFromCoarser(int ns, int ne,
//           Real *buf, AthenaArray<Real> &cbuf, const NeighborBlock& nb, bool *flip)
//  \brief Set hydro prolongation buffer received from a block on a coarser level

void BoundaryValues::SetCellCenteredBoundaryFromCoarser(int ns, int ne,
             Real *buf, AthenaArray<Real> &cbuf, const NeighborBlock& nb, bool *flip)
{
  MeshBlock *pmb=pmy_block_;
  MeshRefinement *pmr=pmb->pmr;

  int si, sj, sk, ei, ej, ek;
  int cng=pmb->cnghost;

  if(nb.ox1==0) {
    si=pmb->cis, ei=pmb->cie;
    if((pmb->loc.lx1&1L)==0L) ei+=cng;
    else             si-=cng;
  }
  else if(nb.ox1>0)  si=pmb->cie+1,   ei=pmb->cie+cng;
  else               si=pmb->cis-cng, ei=pmb->cis-1;
  if(nb.ox2==0) {
    sj=pmb->cjs, ej=pmb->cje;
    if(pmb->block_size.nx2 > 1) {
      if((pmb->loc.lx2&1L)==0L) ej+=cng;
      else             sj-=cng;
    }
  }
  else if(nb.ox2>0)  sj=pmb->cje+1,   ej=pmb->cje+cng;
  else               sj=pmb->cjs-cng, ej=pmb->cjs-1;
  if(nb.ox3==0) {
    sk=pmb->cks, ek=pmb->cke;
    if(pmb->block_size.nx3 > 1) {
      if((pmb->loc.lx3&1L)==0L) ek+=cng;
      else             sk-=cng;
    }
  }
  else if(nb.ox3>0)  sk=pmb->cke+1,   ek=pmb->cke+cng;
  else               sk=pmb->cks-cng, ek=pmb->cks-1;

  int p=0;
  if (nb.polar) {
    for (int n=ns; n<=ne; ++n) {
      Real sign = 1.0;
      if(flip!=NULL) sign = flip[n] ? -1.0 : 1.0;
      for (int k=sk; k<=ek; ++k) {
        for (int j=ej; j>=sj; --j) {
#pragma simd
          for (int i=si; i<=ei; ++i)
            cbuf(n,k,j,i) = sign * buf[p++];
        }
      }
    }
  }
  else
    BufferUtility::Unpack4DData(buf, cbuf, ns, ne, si, ei, sj, ej, sk, ek, p);
  return;
}


//----------------------------------------------------------------------------------------
//! \fn void BoundaryValues::SetCellCenteredBoundaryFromFiner(AthenaArray<Real> &dst,
//                   int ns, int ne, Real *buf, const NeighborBlock& nb, bool *flip)
//  \brief Set hydro boundary received from a block on a finer level

void BoundaryValues::SetCellCenteredBoundaryFromFiner(AthenaArray<Real> &dst,
                     int ns, int ne, Real *buf, const NeighborBlock& nb, bool *flip)
{
  MeshBlock *pmb=pmy_block_;
  // receive already restricted data
  int si, sj, sk, ei, ej, ek;

  if(nb.ox1==0) {
    si=pmb->is, ei=pmb->ie;
    if(nb.fi1==1)   si+=pmb->block_size.nx1/2;
    else            ei-=pmb->block_size.nx1/2;
  }
  else if(nb.ox1>0) si=pmb->ie+1,      ei=pmb->ie+NGHOST;
  else              si=pmb->is-NGHOST, ei=pmb->is-1;
  if(nb.ox2==0) {
    sj=pmb->js, ej=pmb->je;
    if(pmb->block_size.nx2 > 1) {
      if(nb.ox1!=0) {
        if(nb.fi1==1) sj+=pmb->block_size.nx2/2;
        else          ej-=pmb->block_size.nx2/2;
      }
      else {
        if(nb.fi2==1) sj+=pmb->block_size.nx2/2;
        else          ej-=pmb->block_size.nx2/2;
      }
    }
  }
  else if(nb.ox2>0) sj=pmb->je+1,      ej=pmb->je+NGHOST;
  else              sj=pmb->js-NGHOST, ej=pmb->js-1;
  if(nb.ox3==0) {
    sk=pmb->ks, ek=pmb->ke;
    if(pmb->block_size.nx3 > 1) {
      if(nb.ox1!=0 && nb.ox2!=0) {
        if(nb.fi1==1) sk+=pmb->block_size.nx3/2;
        else          ek-=pmb->block_size.nx3/2;
      }
      else {
        if(nb.fi2==1) sk+=pmb->block_size.nx3/2;
        else          ek-=pmb->block_size.nx3/2;
      }
    }
  }
  else if(nb.ox3>0) sk=pmb->ke+1,      ek=pmb->ke+NGHOST;
  else              sk=pmb->ks-NGHOST, ek=pmb->ks-1;

  int p=0;
  if (nb.polar) {
    for (int n=ns; n<=ne; ++n) {
      Real sign=1.0;
      if(flip!=NULL) sign = flip[n] ? -1.0 : 1.0;
      for (int k=sk; k<=ek; ++k) {
        for (int j=sj; j<=ej; ++j) {
#pragma simd
          for (int i=si; i<=ei; ++i)
            dst(n,k,j,i) = sign * buf[p++];
        }
      }
    }
  }
<<<<<<< HEAD
  else
    BufferUtility::Unpack4DData(buf, dst, 0, NHYDRO-1, si, ei, sj, ej, sk, ek, p);
=======
  else 
    BufferUtility::Unpack4DData(buf, dst, ns, ne, si, ei, sj, ej, sk, ek, p);
>>>>>>> c5019170
  return;
}

//----------------------------------------------------------------------------------------
//! \fn bool BoundaryValues::ReceiveCellCenteredBoundaryBuffers(AthenaArray<Real> &dst,
//                                                              enum CCBoundaryType type)
//  \brief receive the boundary data

bool BoundaryValues::ReceiveCellCenteredBoundaryBuffers(AthenaArray<Real> &dst,
                                                        enum CCBoundaryType type)
{
  MeshBlock *pmb=pmy_block_;
  bool bflag=true;
  bool *flip=NULL;
  Real *rbuf;
  AthenaArray<Real> cbuf;
  int ns, ne;
  enum BoundaryStatus *flag;
#ifdef MPI_PARALLEL
  MPI_Request *req;
#endif

  for(int n=0; n<pmb->nneighbor; n++) {
    NeighborBlock& nb = pmb->neighbor[n];
    switch(type) {
      case HYDRO_CONS:
        ns=0, ne=NHYDRO-1;
        rbuf=hydro_recv_[nb.bufid];
        if(nb.level<pmb->loc.level) cbuf.InitWithShallowCopy(pmb->pmr->coarse_cons_);
        flag=&(hydro_flag_[nb.bufid]);
        flip=flip_across_pole_hydro;
#ifdef MPI_PARALLEL
        if(nb.rank!=Globals::my_rank)
          req=&(req_hydro_recv_[nb.bufid]);
#endif
        break;
      case HYDRO_PRIM:
        ns=0, ne=NHYDRO-1;
        rbuf=hydro_recv_[nb.bufid];
        if(nb.level<pmb->loc.level) cbuf.InitWithShallowCopy(pmb->pmr->coarse_prim_);
        flag=&(hydro_flag_[nb.bufid]);
        flip=flip_across_pole_hydro;
#ifdef MPI_PARALLEL
        if(nb.rank!=Globals::my_rank)
          req=&(req_hydro_recv_[nb.bufid]);
#endif
        break;
      defualt:
        std::stringstream msg;
        msg << "### FATAL ERROR in ReceiveCellCenteredBoundaryBuffers" << std::endl
            << "invalid boundary buffer type." << std::endl;
        throw std::runtime_error(msg.str().c_str());
        break;
    }
    if(*flag==BNDRY_COMPLETED) continue;
    if(*flag==BNDRY_WAITING) {
      if(nb.rank==Globals::my_rank) {// on the same process
        bflag=false;
        continue;
      }
#ifdef MPI_PARALLEL
      else { // MPI boundary
        int test;
        MPI_Iprobe(MPI_ANY_SOURCE,MPI_ANY_TAG,MPI_COMM_WORLD,&test,MPI_STATUS_IGNORE);
        MPI_Test(req,&test,MPI_STATUS_IGNORE);
        if(test==false) {
          bflag=false;
          continue;
        }
        *flag = BNDRY_ARRIVED;
      }
#endif
    }
    if(nb.level==pmb->loc.level)
      SetCellCenteredBoundarySameLevel(dst, ns, ne, rbuf, nb, flip);
    else if(nb.level<pmb->loc.level) // this set only the prolongation buffer
      SetCellCenteredBoundaryFromCoarser(ns, ne, rbuf, cbuf, nb, flip);
    else
      SetCellCenteredBoundaryFromFiner(dst, ns, ne, rbuf, nb, flip);
    *flag = BNDRY_COMPLETED; // completed
  }

  if(bflag && (pmb->block_bcs[INNER_X2]==POLAR_BNDRY
           ||  pmb->block_bcs[OUTER_X2]==POLAR_BNDRY))
     PolarSingleCellCentered(dst, ns, ne);
  return bflag;
}

//----------------------------------------------------------------------------------------
//! \fn void BoundaryValues::ReceiveCellCenteredBoundaryBuffersWithWait
//                                      (AthenaArray<Real> &dst, enum CCBoundaryType type)
//  \brief receive the boundary data for initialization

void BoundaryValues::ReceiveCellCenteredBoundaryBuffersWithWait(AthenaArray<Real> &dst,
                                                                enum CCBoundaryType type)
{
  MeshBlock *pmb=pmy_block_;
  bool *flip=NULL;
  Real *rbuf;
  AthenaArray<Real> cbuf;
  int ns, ne;
  enum BoundaryStatus *flag;
#ifdef MPI_PARALLEL
  MPI_Request *req;
#endif

  for(int n=0; n<pmb->nneighbor; n++) {
    NeighborBlock& nb = pmb->neighbor[n];
    switch(type) {
      case HYDRO_CONS:
        ns=0, ne=NHYDRO-1;
        rbuf=hydro_recv_[nb.bufid];
        if(nb.level<pmb->loc.level) cbuf.InitWithShallowCopy(pmb->pmr->coarse_cons_);
        flag=&(hydro_flag_[nb.bufid]);
        flip=flip_across_pole_hydro;
#ifdef MPI_PARALLEL
        if(nb.rank!=Globals::my_rank)
          req=&(req_hydro_recv_[nb.bufid]);
#endif
        break;
      case HYDRO_PRIM:
        ns=0, ne=NHYDRO-1;
        rbuf=hydro_recv_[nb.bufid];
        if(nb.level<pmb->loc.level) cbuf.InitWithShallowCopy(pmb->pmr->coarse_prim_);
        flag=&(hydro_flag_[nb.bufid]);
        flip=flip_across_pole_hydro;
#ifdef MPI_PARALLEL
        if(nb.rank!=Globals::my_rank)
          req=&(req_hydro_recv_[nb.bufid]);
#endif
        break;
      defualt:
        std::stringstream msg;
        msg << "### FATAL ERROR in ReceiveCellCenteredBoundaryBuffers" << std::endl
            << "invalid boundary buffer type." << std::endl;
        throw std::runtime_error(msg.str().c_str());
        break;
    }
#ifdef MPI_PARALLEL
    if(nb.rank!=Globals::my_rank)
      MPI_Wait(req,MPI_STATUS_IGNORE);
#endif
    if(nb.level==pmb->loc.level)
      SetCellCenteredBoundarySameLevel(dst, ns, ne, rbuf, nb, flip);
    else if(nb.level<pmb->loc.level)
      SetCellCenteredBoundaryFromCoarser(ns, ne, rbuf, cbuf, nb, flip);
    else
      SetCellCenteredBoundaryFromFiner(dst, ns, ne, rbuf, nb, flip);
    *flag = BNDRY_COMPLETED; // completed
  }
<<<<<<< HEAD

  if (pmb->block_bcs[INNER_X2]==POLAR_BNDRY||pmb->block_bcs[OUTER_X2]==POLAR_BNDRY)
    PolarSingleHydro(dst);
=======
 
  if (pmb->block_bcs[INNER_X2]==POLAR_BNDRY || pmb->block_bcs[OUTER_X2]==POLAR_BNDRY)
    PolarSingleCellCentered(dst, ns, ne);
>>>>>>> c5019170

  return;
}

//----------------------------------------------------------------------------------------
//! \fn void BoundaryValues::PolarSingleCellCentered(AthenaArray<Real> &dst,
//                                                   int ns, int ne)
//
// \brief  single CPU in the azimuthal direction for the polar boundary

void BoundaryValues::PolarSingleCellCentered(AthenaArray<Real> &dst, int ns, int ne)
{
  MeshBlock *pmb=pmy_block_;
  if(pmb->loc.level == pmb->pmy_mesh->root_level && pmb->pmy_mesh->nrbx3 == 1){

    if(pmb->block_bcs[INNER_X2]==POLAR_BNDRY){
      int nx3_half = (pmb->ke - pmb->ks + 1) / 2;
      for (int n=ns; n<=ne; ++n) {
        for (int j=pmb->js-NGHOST; j<=pmb->js-1; ++j) {
         for (int i=pmb->is-NGHOST; i<=pmb->ie+NGHOST; ++i){
           for (int k=pmb->ks-NGHOST; k<=pmb->ke+NGHOST; ++k) {
             exc_(k)=dst(n,k,j,i);
           }
           for (int k=pmb->ks-NGHOST; k<=pmb->ke+NGHOST; ++k) {
             int k_shift = k;
             k_shift += (k < (nx3_half+NGHOST) ? 1 : -1) * nx3_half;
             dst(n,k,j,i)=exc_(k_shift);
           }
         }
        }
      }
    }

    if(pmb->block_bcs[OUTER_X2]==POLAR_BNDRY){
      int nx3_half = (pmb->ke - pmb->ks + 1) / 2;
      for (int n=ns; n<=ne; ++n) {
        for (int j=pmb->je+1; j<=pmb->je+NGHOST; ++j) {
         for (int i=pmb->is-NGHOST; i<=pmb->ie+NGHOST; ++i){
           for (int k=pmb->ks-NGHOST; k<=pmb->ke+NGHOST; ++k) {
             exc_(k)=dst(n,k,j,i);
           }
           for (int k=pmb->ks-NGHOST; k<=pmb->ke+NGHOST; ++k) {
             int k_shift = k;
             k_shift += (k < (nx3_half+NGHOST) ? 1 : -1) * nx3_half;
             dst(n,k,j,i)=exc_(k_shift);
           }
         }
        }
      }
    }
  }
  return;
}<|MERGE_RESOLUTION|>--- conflicted
+++ resolved
@@ -374,13 +374,8 @@
       }
     }
   }
-<<<<<<< HEAD
   else
-    BufferUtility::Unpack4DData(buf, dst, 0, NHYDRO-1, si, ei, sj, ej, sk, ek, p);
-=======
-  else 
     BufferUtility::Unpack4DData(buf, dst, ns, ne, si, ei, sj, ej, sk, ek, p);
->>>>>>> c5019170
   return;
 }
 
@@ -531,15 +526,9 @@
       SetCellCenteredBoundaryFromFiner(dst, ns, ne, rbuf, nb, flip);
     *flag = BNDRY_COMPLETED; // completed
   }
-<<<<<<< HEAD
-
-  if (pmb->block_bcs[INNER_X2]==POLAR_BNDRY||pmb->block_bcs[OUTER_X2]==POLAR_BNDRY)
-    PolarSingleHydro(dst);
-=======
- 
+
   if (pmb->block_bcs[INNER_X2]==POLAR_BNDRY || pmb->block_bcs[OUTER_X2]==POLAR_BNDRY)
     PolarSingleCellCentered(dst, ns, ne);
->>>>>>> c5019170
 
   return;
 }
