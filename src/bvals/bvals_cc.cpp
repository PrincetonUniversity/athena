//========================================================================================
// Athena++ astrophysical MHD code
// Copyright(C) 2014 James M. Stone <jmstone@princeton.edu> and other code contributors
// Licensed under the 3-clause BSD License, see LICENSE file for details
//========================================================================================
//! \file bvals_cc.cpp
//  \brief functions that apply BCs for CELL_CENTERED variables

// C++ headers
#include <iostream>   // endl
#include <iomanip>
#include <sstream>    // stringstream
#include <stdexcept>  // runtime_error
#include <string>     // c_str()
#include <cstring>    // memcpy
#include <cstdlib>
#include <cmath>

// Athena++ classes headers
#include "bvals.hpp"
#include "../athena.hpp"
#include "../globals.hpp"
#include "../athena_arrays.hpp"
#include "../mesh/mesh.hpp"
#include "../hydro/hydro.hpp"
#include "../eos/eos.hpp"
#include "../field/field.hpp"
#include "../coordinates/coordinates.hpp"
#include "../parameter_input.hpp"
#include "../utils/buffer_utils.hpp"

// MPI header
#ifdef MPI_PARALLEL
#include <mpi.h>
#endif

//----------------------------------------------------------------------------------------
//! \fn int BoundaryValues::LoadCellCenteredBoundaryBufferSameLevel(AthenaArray<Real> &src,
//                                  int ns, int ne, Real *buf, const NeighborBlock& nb)
//  \brief Set hydro boundary buffers for sending to a block on the same level

int BoundaryValues::LoadCellCenteredBoundaryBufferSameLevel(AthenaArray<Real> &src,
                                    int ns, int ne, Real *buf, const NeighborBlock& nb)
{
  MeshBlock *pmb=pmy_block_;
  int si, sj, sk, ei, ej, ek;

  si=(nb.ox1>0)?(pmb->ie-NGHOST+1):pmb->is;
  ei=(nb.ox1<0)?(pmb->is+NGHOST-1):pmb->ie;
  sj=(nb.ox2>0)?(pmb->je-NGHOST+1):pmb->js;
  ej=(nb.ox2<0)?(pmb->js+NGHOST-1):pmb->je;
  sk=(nb.ox3>0)?(pmb->ke-NGHOST+1):pmb->ks;
  ek=(nb.ox3<0)?(pmb->ks+NGHOST-1):pmb->ke;
  int p=0;
  BufferUtility::Pack4DData(src, buf, ns, ne, si, ei, sj, ej, sk, ek, p);
  return p;
}

//----------------------------------------------------------------------------------------
//! \fn int BoundaryValues::LoadCellCenteredBoundaryBufferToCoarser(AthenaArray<Real> &src,
//          int ns, int ne, AthenaArray<Real> &cbuf, Real *buf, const NeighborBlock& nb)
//  \brief Set hydro boundary buffers for sending to a block on the coarser level

int BoundaryValues::LoadCellCenteredBoundaryBufferToCoarser(AthenaArray<Real> &src,
    int ns, int ne, Real *buf, AthenaArray<Real> &cbuf, const NeighborBlock& nb)
{
  MeshBlock *pmb=pmy_block_;
  MeshRefinement *pmr=pmb->pmr;
  int si, sj, sk, ei, ej, ek;
  int cn=pmb->cnghost-1;

  si=(nb.ox1>0)?(pmb->cie-cn):pmb->cis;
  ei=(nb.ox1<0)?(pmb->cis+cn):pmb->cie;
  sj=(nb.ox2>0)?(pmb->cje-cn):pmb->cjs;
  ej=(nb.ox2<0)?(pmb->cjs+cn):pmb->cje;
  sk=(nb.ox3>0)?(pmb->cke-cn):pmb->cks;
  ek=(nb.ox3<0)?(pmb->cks+cn):pmb->cke;

  int p=0;
  pmr->RestrictCellCenteredValues(src, cbuf, ns, ne,
                                  si, ei, sj, ej, sk, ek);
  BufferUtility::Pack4DData(cbuf, buf, ns, ne,
                            si, ei, sj, ej, sk, ek, p);
  return p;
}

//----------------------------------------------------------------------------------------
//! \fn int BoundaryValues::LoadCellCenteredBoundaryBufferToFiner(AthenaArray<Real> &src,
//                                  int ns, int ne, Real *buf, const NeighborBlock& nb)
//  \brief Set hydro boundary buffers for sending to a block on the finer level

int BoundaryValues::LoadCellCenteredBoundaryBufferToFiner(AthenaArray<Real> &src,
                                    int ns, int ne, Real *buf, const NeighborBlock& nb)
{
  MeshBlock *pmb=pmy_block_;
  int si, sj, sk, ei, ej, ek;
  int cn=pmb->cnghost-1;

  si=(nb.ox1>0)?(pmb->ie-cn):pmb->is;
  ei=(nb.ox1<0)?(pmb->is+cn):pmb->ie;
  sj=(nb.ox2>0)?(pmb->je-cn):pmb->js;
  ej=(nb.ox2<0)?(pmb->js+cn):pmb->je;
  sk=(nb.ox3>0)?(pmb->ke-cn):pmb->ks;
  ek=(nb.ox3<0)?(pmb->ks+cn):pmb->ke;

  // send the data first and later prolongate on the target block
  // need to add edges for faces, add corners for edges
  if(nb.ox1==0) {
    if(nb.fi1==1)   si+=pmb->block_size.nx1/2-pmb->cnghost;
    else            ei-=pmb->block_size.nx1/2-pmb->cnghost;
  }
  if(nb.ox2==0 && pmb->block_size.nx2 > 1) {
    if(nb.ox1!=0) {
      if(nb.fi1==1) sj+=pmb->block_size.nx2/2-pmb->cnghost;
      else          ej-=pmb->block_size.nx2/2-pmb->cnghost;
    }
    else {
      if(nb.fi2==1) sj+=pmb->block_size.nx2/2-pmb->cnghost;
      else          ej-=pmb->block_size.nx2/2-pmb->cnghost;
    }
  }
  if(nb.ox3==0 && pmb->block_size.nx3 > 1) {
    if(nb.ox1!=0 && nb.ox2!=0) {
      if(nb.fi1==1) sk+=pmb->block_size.nx3/2-pmb->cnghost;
      else          ek-=pmb->block_size.nx3/2-pmb->cnghost;
    }
    else {
      if(nb.fi2==1) sk+=pmb->block_size.nx3/2-pmb->cnghost;
      else          ek-=pmb->block_size.nx3/2-pmb->cnghost;
    }
  }

  int p=0;
  BufferUtility::Pack4DData(src, buf, ns, ne, si, ei, sj, ej, sk, ek, p);
  return p;
}

//----------------------------------------------------------------------------------------
//! \fn void BoundaryValues::SendCellCenteredBoundaryBuffers(AthenaArray<Real> &src,
//                                                           enum CCBoundaryType type)
//  \brief Send boundary buffers of cell-centered variables
void BoundaryValues::SendCellCenteredBoundaryBuffers(AthenaArray<Real> &src,
                                                     enum CCBoundaryType type)
{
  MeshBlock *pmb=pmy_block_, *pbl;
  int mylevel=pmb->loc.level;
  int ns, ne;
  AthenaArray<Real> cbuf;
  BoundaryData *pbd, *ptarget;

  if(type==HYDRO_CONS || type==HYDRO_PRIM) {
    pbd=&bd_hydro_;
    ns=0, ne=NHYDRO-1;
    if(pmb->pmy_mesh->multilevel) {
      if(type==HYDRO_CONS)
        cbuf.InitWithShallowCopy(pmb->pmr->coarse_cons_);
      if(type==HYDRO_PRIM)
        cbuf.InitWithShallowCopy(pmb->pmr->coarse_prim_);
    }
  }

  for(int n=0; n<nneighbor; n++) {
    NeighborBlock& nb = neighbor[n];
    if(nb.rank == Globals::my_rank) // on the same process
      pbl=pmb->pmy_mesh->FindMeshBlock(nb.gid);
    int ssize;
    if(nb.level==mylevel)
      ssize=LoadCellCenteredBoundaryBufferSameLevel(src, ns, ne, pbd->send[nb.bufid], nb);
    else if(nb.level<mylevel)
      ssize=LoadCellCenteredBoundaryBufferToCoarser(src, ns, ne, pbd->send[nb.bufid], cbuf, nb);
    else
      ssize=LoadCellCenteredBoundaryBufferToFiner(src, ns, ne, pbd->send[nb.bufid], nb);
    if(nb.rank == Globals::my_rank) {
      if(type==HYDRO_CONS || type==HYDRO_PRIM)
        ptarget=&(pbl->pbval->bd_hydro_);
      std::memcpy(ptarget->recv[nb.targetid], pbd->send[nb.bufid], ssize*sizeof(Real));
      ptarget->flag[nb.targetid]=BNDRY_ARRIVED;
    }
#ifdef MPI_PARALLEL
    else // MPI
      MPI_Start(&(pbd->req_send[nb.bufid]));
#endif
  }

  return;
}

//----------------------------------------------------------------------------------------
//! \fn void BoundaryValues::SetCellCenteredBoundarySameLevel(AthenaArray<Real> &dst,
//                         int ns, int ne, Real *buf, const NeighborBlock& nb, bool *flip)
//  \brief Set hydro boundary received from a block on the same level

void BoundaryValues::SetCellCenteredBoundarySameLevel(AthenaArray<Real> &dst,
                     int ns, int ne, Real *buf, const NeighborBlock& nb, bool *flip)
{
  MeshBlock *pmb=pmy_block_;
  int si, sj, sk, ei, ej, ek;

  if(nb.ox1==0)     si=pmb->is,        ei=pmb->ie;
  else if(nb.ox1>0) si=pmb->ie+1,      ei=pmb->ie+NGHOST;
  else              si=pmb->is-NGHOST, ei=pmb->is-1;
  if(nb.ox2==0)     sj=pmb->js,        ej=pmb->je;
  else if(nb.ox2>0) sj=pmb->je+1,      ej=pmb->je+NGHOST;
  else              sj=pmb->js-NGHOST, ej=pmb->js-1;
  if(nb.ox3==0)     sk=pmb->ks,        ek=pmb->ke;
  else if(nb.ox3>0) sk=pmb->ke+1,      ek=pmb->ke+NGHOST;
  else              sk=pmb->ks-NGHOST, ek=pmb->ks-1;

  int p=0;
  if (nb.polar) {
    for (int n=ns; n<=ne; ++n) {
      Real sign = 1.0;
      if(flip!=NULL) sign =flip[n] ? -1.0 : 1.0;
      for (int k=sk; k<=ek; ++k) {
        for (int j=ej; j>=sj; --j) {
#pragma simd
          for (int i=si; i<=ei; ++i)
            dst(n,k,j,i) = sign * buf[p++];
        }
      }
    }
  }
  else
    BufferUtility::Unpack4DData(buf, dst, ns, ne, si, ei, sj, ej, sk, ek, p);
//[JMSHI
    if(SHEARING_BOX) {
      if(ShBoxCoord_==2){ //2d shearingbox in x-z plane;need to shift v2 to set bndry values;
        Mesh *pmy_mesh = pmb->pmy_mesh;
        int level = pmb->loc.level - pmy_mesh->root_level;
        long int nrbx1 = pmy_mesh->nrbx1*(1L << level);
        Real qomL = qshear_*Omega_0_*x1size_;
        if ((pmb->loc.lx1==0) && (nb.ox1<0)){
          for (int k=sk;k<=ek;++k) {
          for (int j=sj;j<=ej;++j) {
          for (int i=si;i<=ei;++i){
            if (NON_BAROTROPIC_EOS)
              dst(IEN,k,j,i) += (0.5/dst(IDN,k,j,i))
                 *(SQR(dst(IM3,k,j,i)+qomL*dst(IDN,k,j,i))
                 -SQR(dst(IM3,k,j,i)));
            dst(IM3,k,j,i) += qomL*dst(IDN,k,j,i);
          }}}
        } //inner boundary
        if ((pmb->loc.lx1==(nrbx1-1)) && (nb.ox1>0)) {
          for (int k=sk;k<=ek;++k) {
          for (int j=sj;j<=ej;++j) {
          for (int i=si;i<=ei;++i){
            if (NON_BAROTROPIC_EOS)
              dst(IEN,k,j,i) += (0.5/dst(IDN,k,j,i))
                 *(SQR(dst(IM3,k,j,i)-qomL*dst(IDN,k,j,i))
                 -SQR(dst(IM3,k,j,i)));
            dst(IM3,k,j,i) -= qomL*dst(IDN,k,j,i);
          }}}
        } //outer boundary
      }
    }
//JMSHI]
  return;
}

//----------------------------------------------------------------------------------------
//! \fn void BoundaryValues::SetCellCenteredBoundaryFromCoarser(int ns, int ne,
//           Real *buf, AthenaArray<Real> &cbuf, const NeighborBlock& nb, bool *flip)
//  \brief Set hydro prolongation buffer received from a block on a coarser level

void BoundaryValues::SetCellCenteredBoundaryFromCoarser(int ns, int ne,
             Real *buf, AthenaArray<Real> &cbuf, const NeighborBlock& nb, bool *flip)
{
  MeshBlock *pmb=pmy_block_;

  int si, sj, sk, ei, ej, ek;
  int cng=pmb->cnghost;

  if(nb.ox1==0) {
    si=pmb->cis, ei=pmb->cie;
    if((pmb->loc.lx1&1L)==0L) ei+=cng;
    else             si-=cng;
  }
  else if(nb.ox1>0)  si=pmb->cie+1,   ei=pmb->cie+cng;
  else               si=pmb->cis-cng, ei=pmb->cis-1;
  if(nb.ox2==0) {
    sj=pmb->cjs, ej=pmb->cje;
    if(pmb->block_size.nx2 > 1) {
      if((pmb->loc.lx2&1L)==0L) ej+=cng;
      else             sj-=cng;
    }
  }
  else if(nb.ox2>0)  sj=pmb->cje+1,   ej=pmb->cje+cng;
  else               sj=pmb->cjs-cng, ej=pmb->cjs-1;
  if(nb.ox3==0) {
    sk=pmb->cks, ek=pmb->cke;
    if(pmb->block_size.nx3 > 1) {
      if((pmb->loc.lx3&1L)==0L) ek+=cng;
      else             sk-=cng;
    }
  }
  else if(nb.ox3>0)  sk=pmb->cke+1,   ek=pmb->cke+cng;
  else               sk=pmb->cks-cng, ek=pmb->cks-1;

  int p=0;
  if (nb.polar) {
    for (int n=ns; n<=ne; ++n) {
      Real sign = 1.0;
      if(flip!=NULL) sign = flip[n] ? -1.0 : 1.0;
      for (int k=sk; k<=ek; ++k) {
        for (int j=ej; j>=sj; --j) {
#pragma simd
          for (int i=si; i<=ei; ++i)
            cbuf(n,k,j,i) = sign * buf[p++];
        }
      }
    }
  }
  else
    BufferUtility::Unpack4DData(buf, cbuf, ns, ne, si, ei, sj, ej, sk, ek, p);
  return;
}


//----------------------------------------------------------------------------------------
//! \fn void BoundaryValues::SetCellCenteredBoundaryFromFiner(AthenaArray<Real> &dst,
//                   int ns, int ne, Real *buf, const NeighborBlock& nb, bool *flip)
//  \brief Set hydro boundary received from a block on a finer level

void BoundaryValues::SetCellCenteredBoundaryFromFiner(AthenaArray<Real> &dst,
                     int ns, int ne, Real *buf, const NeighborBlock& nb, bool *flip)
{
  MeshBlock *pmb=pmy_block_;
  // receive already restricted data
  int si, sj, sk, ei, ej, ek;

  if(nb.ox1==0) {
    si=pmb->is, ei=pmb->ie;
    if(nb.fi1==1)   si+=pmb->block_size.nx1/2;
    else            ei-=pmb->block_size.nx1/2;
  }
  else if(nb.ox1>0) si=pmb->ie+1,      ei=pmb->ie+NGHOST;
  else              si=pmb->is-NGHOST, ei=pmb->is-1;
  if(nb.ox2==0) {
    sj=pmb->js, ej=pmb->je;
    if(pmb->block_size.nx2 > 1) {
      if(nb.ox1!=0) {
        if(nb.fi1==1) sj+=pmb->block_size.nx2/2;
        else          ej-=pmb->block_size.nx2/2;
      }
      else {
        if(nb.fi2==1) sj+=pmb->block_size.nx2/2;
        else          ej-=pmb->block_size.nx2/2;
      }
    }
  }
  else if(nb.ox2>0) sj=pmb->je+1,      ej=pmb->je+NGHOST;
  else              sj=pmb->js-NGHOST, ej=pmb->js-1;
  if(nb.ox3==0) {
    sk=pmb->ks, ek=pmb->ke;
    if(pmb->block_size.nx3 > 1) {
      if(nb.ox1!=0 && nb.ox2!=0) {
        if(nb.fi1==1) sk+=pmb->block_size.nx3/2;
        else          ek-=pmb->block_size.nx3/2;
      }
      else {
        if(nb.fi2==1) sk+=pmb->block_size.nx3/2;
        else          ek-=pmb->block_size.nx3/2;
      }
    }
  }
  else if(nb.ox3>0) sk=pmb->ke+1,      ek=pmb->ke+NGHOST;
  else              sk=pmb->ks-NGHOST, ek=pmb->ks-1;

  int p=0;
  if (nb.polar) {
    for (int n=ns; n<=ne; ++n) {
      Real sign=1.0;
      if(flip!=NULL) sign = flip[n] ? -1.0 : 1.0;
      for (int k=sk; k<=ek; ++k) {
        for (int j=ej; j>=sj; --j) {
#pragma simd
          for (int i=si; i<=ei; ++i)
            dst(n,k,j,i) = sign * buf[p++];
        }
      }
    }
  }
  else
    BufferUtility::Unpack4DData(buf, dst, ns, ne, si, ei, sj, ej, sk, ek, p);
  return;
}

//----------------------------------------------------------------------------------------
//! \fn bool BoundaryValues::ReceiveCellCenteredBoundaryBuffers(AthenaArray<Real> &dst,
//                                                              enum CCBoundaryType type)
//  \brief receive the boundary data

bool BoundaryValues::ReceiveCellCenteredBoundaryBuffers(AthenaArray<Real> &dst,
                                                        enum CCBoundaryType type)
{
  MeshBlock *pmb=pmy_block_;
  bool bflag=true;
  bool *flip=NULL;
  AthenaArray<Real> cbuf;
  int ns, ne;
  BoundaryData *pbd;

  if(type==HYDRO_CONS || type==HYDRO_PRIM) {
    pbd=&bd_hydro_;
    ns=0, ne=NHYDRO-1;
    flip=flip_across_pole_hydro;
    if(pmb->pmy_mesh->multilevel) {
      if(type==HYDRO_CONS)
        cbuf.InitWithShallowCopy(pmb->pmr->coarse_cons_);
      if(type==HYDRO_PRIM)
        cbuf.InitWithShallowCopy(pmb->pmr->coarse_prim_);
    }
  }

  for(int n=0; n<nneighbor; n++) {
    NeighborBlock& nb = neighbor[n];
    if(pbd->flag[nb.bufid]==BNDRY_COMPLETED) continue;
    if(pbd->flag[nb.bufid]==BNDRY_WAITING) {
      if(nb.rank==Globals::my_rank) {// on the same process
        bflag=false;
        continue;
      }
#ifdef MPI_PARALLEL
      else { // MPI boundary
        int test;
        MPI_Iprobe(MPI_ANY_SOURCE,MPI_ANY_TAG,MPI_COMM_WORLD,&test,MPI_STATUS_IGNORE);
        MPI_Test(&(pbd->req_recv[nb.bufid]),&test,MPI_STATUS_IGNORE);
        if(test==false) {
          bflag=false;
          continue;
        }
        pbd->flag[nb.bufid] = BNDRY_ARRIVED;
      }
#endif
    }
    if(nb.level==pmb->loc.level)
      SetCellCenteredBoundarySameLevel(dst, ns, ne, pbd->recv[nb.bufid], nb, flip);
    else if(nb.level<pmb->loc.level) // this set only the prolongation buffer
      SetCellCenteredBoundaryFromCoarser(ns, ne, pbd->recv[nb.bufid], cbuf, nb, flip);
    else
      SetCellCenteredBoundaryFromFiner(dst, ns, ne, pbd->recv[nb.bufid], nb, flip);
    pbd->flag[nb.bufid] = BNDRY_COMPLETED; // completed
  }

  if(bflag && (block_bcs[INNER_X2]==POLAR_BNDRY
           ||  block_bcs[OUTER_X2]==POLAR_BNDRY))
     PolarSingleCellCentered(dst, ns, ne);
  return bflag;
}

//----------------------------------------------------------------------------------------
//! \fn void BoundaryValues::ReceiveCellCenteredBoundaryBuffersWithWait
//                                      (AthenaArray<Real> &dst, enum CCBoundaryType type)
//  \brief receive the boundary data for initialization

void BoundaryValues::ReceiveCellCenteredBoundaryBuffersWithWait(AthenaArray<Real> &dst,
                                                                enum CCBoundaryType type)
{
  MeshBlock *pmb=pmy_block_;
  bool *flip=NULL;
  AthenaArray<Real> cbuf;
  int ns, ne;
  BoundaryData *pbd;

  if(type==HYDRO_CONS || type==HYDRO_PRIM) {
    pbd=&bd_hydro_;
    ns=0, ne=NHYDRO-1;
    flip=flip_across_pole_hydro;
    if(pmb->pmy_mesh->multilevel) {
      if(type==HYDRO_CONS)
        cbuf.InitWithShallowCopy(pmb->pmr->coarse_cons_);
      if(type==HYDRO_PRIM)
        cbuf.InitWithShallowCopy(pmb->pmr->coarse_prim_);
    }
  }

  for(int n=0; n<nneighbor; n++) {
    NeighborBlock& nb = neighbor[n];
#ifdef MPI_PARALLEL
    if(nb.rank!=Globals::my_rank)
      MPI_Wait(&(pbd->req_recv[nb.bufid]),MPI_STATUS_IGNORE);
#endif
    if(nb.level==pmb->loc.level)
      SetCellCenteredBoundarySameLevel(dst, ns, ne, pbd->recv[nb.bufid], nb, flip);
    else if(nb.level<pmb->loc.level)
      SetCellCenteredBoundaryFromCoarser(ns, ne, pbd->recv[nb.bufid], cbuf, nb, flip);
    else
      SetCellCenteredBoundaryFromFiner(dst, ns, ne, pbd->recv[nb.bufid], nb, flip);
    pbd->flag[nb.bufid] = BNDRY_COMPLETED; // completed
  }
<<<<<<< HEAD

  if (pmb->block_bcs[INNER_X2]==POLAR_BNDRY || pmb->block_bcs[OUTER_X2]==POLAR_BNDRY)
=======
 
  if (block_bcs[INNER_X2]==POLAR_BNDRY || block_bcs[OUTER_X2]==POLAR_BNDRY)
>>>>>>> ef62f1ac
    PolarSingleCellCentered(dst, ns, ne);

  return;
}

//----------------------------------------------------------------------------------------
//! \fn void BoundaryValues::PolarSingleCellCentered(AthenaArray<Real> &dst,
//                                                   int ns, int ne)
//
// \brief  single CPU in the azimuthal direction for the polar boundary

void BoundaryValues::PolarSingleCellCentered(AthenaArray<Real> &dst, int ns, int ne)
{
  MeshBlock *pmb=pmy_block_;
  if(pmb->loc.level == pmb->pmy_mesh->root_level && pmb->pmy_mesh->nrbx3 == 1
  && pmb->block_size.nx3 > 1){
    if(block_bcs[INNER_X2]==POLAR_BNDRY){
      int nx3_half = (pmb->ke - pmb->ks + 1) / 2;
      for (int n=ns; n<=ne; ++n) {
        for (int j=pmb->js-NGHOST; j<=pmb->js-1; ++j) {
         for (int i=pmb->is-NGHOST; i<=pmb->ie+NGHOST; ++i){
           for (int k=pmb->ks-NGHOST; k<=pmb->ke+NGHOST; ++k)
             exc_(k)=dst(n,k,j,i);
           for (int k=pmb->ks-NGHOST; k<=pmb->ke+NGHOST; ++k) {
             int k_shift = k;
             k_shift += (k < (nx3_half+NGHOST) ? 1 : -1) * nx3_half;
             dst(n,k,j,i)=exc_(k_shift);
           }
         }
        }
      }
    }

    if(block_bcs[OUTER_X2]==POLAR_BNDRY){
      int nx3_half = (pmb->ke - pmb->ks + 1) / 2;
      for (int n=ns; n<=ne; ++n) {
        for (int j=pmb->je+1; j<=pmb->je+NGHOST; ++j) {
         for (int i=pmb->is-NGHOST; i<=pmb->ie+NGHOST; ++i){
           for (int k=pmb->ks-NGHOST; k<=pmb->ke+NGHOST; ++k)
             exc_(k)=dst(n,k,j,i);
           for (int k=pmb->ks-NGHOST; k<=pmb->ke+NGHOST; ++k) {
             int k_shift = k;
             k_shift += (k < (nx3_half+NGHOST) ? 1 : -1) * nx3_half;
             dst(n,k,j,i)=exc_(k_shift);
           }
         }
        }
      }
    }
  }
  return;
}<|MERGE_RESOLUTION|>--- conflicted
+++ resolved
@@ -488,13 +488,7 @@
       SetCellCenteredBoundaryFromFiner(dst, ns, ne, pbd->recv[nb.bufid], nb, flip);
     pbd->flag[nb.bufid] = BNDRY_COMPLETED; // completed
   }
-<<<<<<< HEAD
-
-  if (pmb->block_bcs[INNER_X2]==POLAR_BNDRY || pmb->block_bcs[OUTER_X2]==POLAR_BNDRY)
-=======
- 
   if (block_bcs[INNER_X2]==POLAR_BNDRY || block_bcs[OUTER_X2]==POLAR_BNDRY)
->>>>>>> ef62f1ac
     PolarSingleCellCentered(dst, ns, ne);
 
   return;
