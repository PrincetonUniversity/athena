//========================================================================================
// Athena++ astrophysical MHD code
// Copyright(C) 2014 James M. Stone <jmstone@princeton.edu> and other code contributors
// Licensed under the 3-clause BSD License, see LICENSE file for details
//========================================================================================
//! \file mesh.cpp
//  \brief implementation of functions in Mesh class

// C/C++ headers
#include <cfloat>     // FLT_MAX
#include <cmath>      // std::abs(), pow()
#include <iostream>
#include <sstream>
#include <stdexcept>  // runtime_error
#include <string>     // c_str()
#include <algorithm>  // sort
#include <iomanip>
#include <stdlib.h>
#include <string.h>  // memcpy

// Athena++ classes headers
#include "../athena.hpp"
#include "../globals.hpp"
#include "../athena_arrays.hpp"
#include "../coordinates/coordinates.hpp"
#include "../hydro/hydro.hpp" 
#include "../field/field.hpp"
#include "../gravity/gravity.hpp"
#include "../bvals/bvals.hpp"
#include "../eos/eos.hpp"
#include "../parameter_input.hpp"
#include "../outputs/io_wrapper.hpp"
#include "../utils/buffer_utils.hpp"
#include "../reconstruct/reconstruction.hpp"
#include "mesh_refinement.hpp"
#include "meshblock_tree.hpp"
#include "mesh.hpp"

// MPI/OpenMP header
#ifdef MPI_PARALLEL
#include <mpi.h>
#endif

#ifdef OPENMP_PARALLEL
#include <omp.h>
#endif

//----------------------------------------------------------------------------------------
// Mesh constructor, builds mesh at start of calculation using parameters in input file

Mesh::Mesh(ParameterInput *pin, int mesh_test)
{
  std::stringstream msg;
  RegionSize block_size;
  MeshBlockTree *neibt;
  MeshBlock *pfirst;
  enum BoundaryFlag block_bcs[6];
  int nbmax, dim;

  // mesh test
  if(mesh_test>0) Globals::nranks=mesh_test;

  // read time and cycle limits from input file
  start_time = pin->GetOrAddReal("time","start_time",0.0);
  tlim       = pin->GetReal("time","tlim");
  cfl_number = pin->GetReal("time","cfl_number");
  time = start_time;
  dt   = (FLT_MAX*0.4);
  nbnew=0; nbdel=0;

  nlim = pin->GetOrAddInteger("time","nlim",-1);
  ncycle = 0;
  nint_user_mesh_data_=0;
  nreal_user_mesh_data_=0;
  nuser_history_output_=0;

  // read number of OpenMP threads for mesh
  num_mesh_threads_ = pin->GetOrAddInteger("mesh","num_threads",1);
  if (num_mesh_threads_ < 1) {
    msg << "### FATAL ERROR in Mesh constructor" << std::endl
        << "Number of OpenMP threads must be >= 1, but num_threads=" 
        << num_mesh_threads_ << std::endl;
    throw std::runtime_error(msg.str().c_str());
  }

  // read number of grid cells in root level of mesh from input file.  
  mesh_size.nx1 = pin->GetInteger("mesh","nx1");
  if (mesh_size.nx1 < 4) {
    msg << "### FATAL ERROR in Mesh constructor" << std::endl
        << "In mesh block in input file nx1 must be >= 4, but nx1=" 
        << mesh_size.nx1 << std::endl;
    throw std::runtime_error(msg.str().c_str());
  }

  mesh_size.nx2 = pin->GetInteger("mesh","nx2");
  if (mesh_size.nx2 < 1) {
    msg << "### FATAL ERROR in Mesh constructor" << std::endl
        << "In mesh block in input file nx2 must be >= 1, but nx2=" 
        << mesh_size.nx2 << std::endl;
    throw std::runtime_error(msg.str().c_str());
  }

  mesh_size.nx3 = pin->GetInteger("mesh","nx3");
  if (mesh_size.nx3 < 1) {
    msg << "### FATAL ERROR in Mesh constructor" << std::endl
        << "In mesh block in input file nx3 must be >= 1, but nx3=" 
        << mesh_size.nx3 << std::endl;
    throw std::runtime_error(msg.str().c_str());
  }
  if (mesh_size.nx2 == 1 && mesh_size.nx3 > 1) {
    msg << "### FATAL ERROR in Mesh constructor" << std::endl
        << "In mesh block in input file: nx2=1, nx3=" << mesh_size.nx3 
        << ", 2D problems in x1-x3 plane not supported" << std::endl;
    throw std::runtime_error(msg.str().c_str());
  }

  dim=1;
  if(mesh_size.nx2>1) dim=2;
  if(mesh_size.nx3>1) dim=3;

  // check cfl_number
  if(cfl_number > 1.0 && dim==1) {
    msg << "### FATAL ERROR in Mesh constructor" << std::endl
        << "The CFL number must be smaller than 1.0 in 1D simulation" << std::endl;
    throw std::runtime_error(msg.str().c_str());
  }
  if(cfl_number > 0.5 && dim==2) {
    msg << "### FATAL ERROR in Mesh constructor" << std::endl
        << "The CFL number must be smaller than 0.5 in 2D simulation" << std::endl;
    throw std::runtime_error(msg.str().c_str());
  }
  if(cfl_number > 1.0/3.0 && dim==3) {
    msg << "### FATAL ERROR in Mesh constructor" << std::endl
        << "The CFL number must be smaller than 1/3 in 3D simulation" << std::endl;
    throw std::runtime_error(msg.str().c_str());
  }

  // read physical size of mesh (root level) from input file.  
  mesh_size.x1min = pin->GetReal("mesh","x1min");
  mesh_size.x2min = pin->GetReal("mesh","x2min");
  mesh_size.x3min = pin->GetReal("mesh","x3min");

  mesh_size.x1max = pin->GetReal("mesh","x1max");
  mesh_size.x2max = pin->GetReal("mesh","x2max");
  mesh_size.x3max = pin->GetReal("mesh","x3max");

  if (mesh_size.x1max <= mesh_size.x1min) {
    msg << "### FATAL ERROR in Mesh constructor" << std::endl
        << "Input x1max must be larger than x1min: x1min=" << mesh_size.x1min 
        << " x1max=" << mesh_size.x1max << std::endl;
    throw std::runtime_error(msg.str().c_str());
  }
  if (mesh_size.x2max <= mesh_size.x2min) {
    msg << "### FATAL ERROR in Mesh constructor" << std::endl
        << "Input x2max must be larger than x2min: x2min=" << mesh_size.x2min 
        << " x2max=" << mesh_size.x2max << std::endl;
    throw std::runtime_error(msg.str().c_str());
  }
  if (mesh_size.x3max <= mesh_size.x3min) {
    msg << "### FATAL ERROR in Mesh constructor" << std::endl
        << "Input x3max must be larger than x3min: x3min=" << mesh_size.x3min 
        << " x3max=" << mesh_size.x3max << std::endl;
    throw std::runtime_error(msg.str().c_str());
  }

  // read ratios of grid cell size in each direction
  block_size.x1rat = mesh_size.x1rat = pin->GetOrAddReal("mesh","x1rat",1.0);
  block_size.x2rat = mesh_size.x2rat = pin->GetOrAddReal("mesh","x2rat",1.0);
  block_size.x3rat = mesh_size.x3rat = pin->GetOrAddReal("mesh","x3rat",1.0);

  if (std::abs(mesh_size.x1rat - 1.0) > 0.1) {
    msg << "### FATAL ERROR in Mesh constructor" << std::endl
        << "Ratio of cell sizes must be 0.9 <= x1rat <= 1.1, x1rat=" 
        << mesh_size.x1rat << std::endl;
    throw std::runtime_error(msg.str().c_str());
  }
  if (std::abs(mesh_size.x2rat - 1.0) > 0.1) {
    msg << "### FATAL ERROR in Mesh constructor" << std::endl
        << "Ratio of cell sizes must be 0.9 <= x2rat <= 1.1, x2rat=" 
        << mesh_size.x2rat << std::endl;
    throw std::runtime_error(msg.str().c_str());
  }
  if (std::abs(mesh_size.x3rat - 1.0) > 0.1) {
    msg << "### FATAL ERROR in Mesh constructor" << std::endl
        << "Ratio of cell sizes must be 0.9 <= x3rat <= 1.1, x3rat=" 
        << mesh_size.x3rat << std::endl;
    throw std::runtime_error(msg.str().c_str());
  }

  // read BC flags for each of the 6 boundaries in turn.
  mesh_bcs[INNER_X1] = GetBoundaryFlag(pin->GetOrAddString("mesh","ix1_bc","none"));
  mesh_bcs[OUTER_X1] = GetBoundaryFlag(pin->GetOrAddString("mesh","ox1_bc","none"));
  mesh_bcs[INNER_X2] = GetBoundaryFlag(pin->GetOrAddString("mesh","ix2_bc","none"));
  mesh_bcs[OUTER_X2] = GetBoundaryFlag(pin->GetOrAddString("mesh","ox2_bc","none"));
  mesh_bcs[INNER_X3] = GetBoundaryFlag(pin->GetOrAddString("mesh","ix3_bc","none"));
  mesh_bcs[OUTER_X3] = GetBoundaryFlag(pin->GetOrAddString("mesh","ox3_bc","none"));

  // read MeshBlock parameters
  block_size.nx1 = pin->GetOrAddInteger("meshblock","nx1",mesh_size.nx1);
  if(dim>=2)
    block_size.nx2 = pin->GetOrAddInteger("meshblock","nx2",mesh_size.nx2);
  else
    block_size.nx2=mesh_size.nx2;
  if(dim==3)
    block_size.nx3 = pin->GetOrAddInteger("meshblock","nx3",mesh_size.nx3);
  else
    block_size.nx3=mesh_size.nx3;

  // check consistency of the block and mesh
  if(mesh_size.nx1%block_size.nx1 != 0
  || mesh_size.nx2%block_size.nx2 != 0
  || mesh_size.nx3%block_size.nx3 != 0) {
    msg << "### FATAL ERROR in Mesh constructor" << std::endl
        << "the mesh must be evenly divisible by the meshblock" << std::endl;
    throw std::runtime_error(msg.str().c_str());
  }
  if(block_size.nx1 <4 || (block_size.nx2<4 && dim>=2)
     || (block_size.nx3<4 && dim==3)) {
    msg << "### FATAL ERROR in Mesh constructor" << std::endl
        << "block_size must be larger than or equal to 4 meshes." << std::endl;
    throw std::runtime_error(msg.str().c_str());
  }

  // calculate the number of the blocks
  nrbx1=mesh_size.nx1/block_size.nx1;
  nrbx2=mesh_size.nx2/block_size.nx2;
  nrbx3=mesh_size.nx3/block_size.nx3;
  nbmax=(nrbx1>nrbx2)?nrbx1:nrbx2;
  nbmax=(nbmax>nrbx3)?nbmax:nrbx3;


  //initialize user-enrollable functions
  if(mesh_size.x1rat!=1.0)
    use_meshgen_fn_[X1DIR]=true;
  else
    use_meshgen_fn_[X1DIR]=false;
  if(mesh_size.x2rat!=1.0)
    use_meshgen_fn_[X2DIR]=true;
  else
    use_meshgen_fn_[X2DIR]=false;
  if(mesh_size.x3rat!=1.0)
    use_meshgen_fn_[X3DIR]=true;
  else
    use_meshgen_fn_[X3DIR]=false;
  MeshGenerator_[X1DIR]=DefaultMeshGeneratorX1;
  MeshGenerator_[X2DIR]=DefaultMeshGeneratorX2;
  MeshGenerator_[X3DIR]=DefaultMeshGeneratorX3;
  for(int dir=0; dir<6; dir++)
    BoundaryFunction_[dir]=NULL;
  AMRFlag_=NULL;
  UserSourceTerm_=NULL;
  UserTimeStep_=NULL;

  // calculate the logical root level and maximum level
  for (root_level=0; (1<<root_level)<nbmax; root_level++);
  current_level=root_level;

  // create the root grid
  tree.CreateRootGrid(nrbx1,nrbx2,nrbx3,root_level);

  // SMR / AMR: create finer grids here
  multilevel=false;
  adaptive=false;
  if (pin->GetOrAddString("mesh","refinement","none")=="adaptive")
    adaptive=true, multilevel=true;
  else if (pin->GetOrAddString("mesh","refinement","none")=="static")
    multilevel=true;
  if (adaptive==true) {
    max_level = pin->GetOrAddInteger("mesh","numlevel",1)+root_level-1;
    if(max_level > 63) {
      msg << "### FATAL ERROR in Mesh constructor" << std::endl
          << "The number of the refinement level must be smaller than "
          << 63-root_level+1 << "." << std::endl;
      throw std::runtime_error(msg.str().c_str());
    }
  } else {
    max_level = 63;
  }

  InitUserMeshData(pin);

  if(multilevel==true) {
    if(block_size.nx1%2==1 || (block_size.nx2%2==1 && block_size.nx2>1)
                           || (block_size.nx3%2==1 && block_size.nx3>1)) {
      msg << "### FATAL ERROR in Mesh constructor" << std::endl
      << "The size of MeshBlock must be divisible by 2 in order to use SMR or AMR."
      << std::endl;
      throw std::runtime_error(msg.str().c_str());
    }

    InputBlock *pib = pin->pfirst_block;
    while (pib != NULL) {
      if (pib->block_name.compare(0,10,"refinement") == 0) {
        RegionSize ref_size;
        ref_size.x1min=pin->GetReal(pib->block_name,"x1min");
        ref_size.x1max=pin->GetReal(pib->block_name,"x1max");
        if(dim>=2) {
          ref_size.x2min=pin->GetReal(pib->block_name,"x2min");
          ref_size.x2max=pin->GetReal(pib->block_name,"x2max");
        }
        else {
          ref_size.x2min=mesh_size.x2min;
          ref_size.x2max=mesh_size.x2max;
        }
        if(dim>=3) {
          ref_size.x3min=pin->GetReal(pib->block_name,"x3min");
          ref_size.x3max=pin->GetReal(pib->block_name,"x3max");
        }
        else {
          ref_size.x3min=mesh_size.x3min;
          ref_size.x3max=mesh_size.x3max;
        }
        int ref_lev=pin->GetReal(pib->block_name,"level");
        int lrlev=ref_lev+root_level;
        if(lrlev>current_level) current_level=lrlev;
        // range check
        if(ref_lev<1) {
          msg << "### FATAL ERROR in Mesh constructor" << std::endl
              << "Refinement level must be larger than 0 (root level = 0)" << std::endl;
          throw std::runtime_error(msg.str().c_str());
        }
        if(lrlev > max_level) {
          msg << "### FATAL ERROR in Mesh constructor" << std::endl
              << "Refinement level exceeds the maximum level (specify maxlevel in <mesh> if adaptive)."
              << std::endl;
          throw std::runtime_error(msg.str().c_str());
        }
        if(ref_size.x1min > ref_size.x1max || ref_size.x2min > ref_size.x2max
        || ref_size.x3min > ref_size.x3max)  {
          msg << "### FATAL ERROR in Mesh constructor" << std::endl
              << "Invalid refinement region is specified."<<  std::endl;
          throw std::runtime_error(msg.str().c_str());
        }
        if(ref_size.x1min < mesh_size.x1min || ref_size.x1max > mesh_size.x1max
        || ref_size.x2min < mesh_size.x2min || ref_size.x2max > mesh_size.x2max
        || ref_size.x3min < mesh_size.x3min || ref_size.x3max > mesh_size.x3max) {
          msg << "### FATAL ERROR in Mesh constructor" << std::endl
              << "Refinement region must be smaller than the whole mesh." << std::endl;
          throw std::runtime_error(msg.str().c_str());
        }
        // find the logical range in the ref_level
        // note: if this is too slow, this should be replaced with bi-section search.
        long int lx1min=0, lx1max=0, lx2min=0, lx2max=0, lx3min=0, lx3max=0;
        long int lxmax=nrbx1*(1L<<ref_lev);
        for(lx1min=0;lx1min<lxmax;lx1min++) {
          if(MeshGenerator_[X1DIR]((Real)(lx1min+1)/lxmax,mesh_size)>ref_size.x1min)
            break;
        }
        for(lx1max=lx1min;lx1max<lxmax;lx1max++) {
          if(MeshGenerator_[X1DIR]((Real)(lx1max+1)/lxmax,mesh_size)>=ref_size.x1max)
            break;
        }
        if(lx1min%2==1) lx1min--;
        if(lx1max%2==0) lx1max++;
        if(dim>=2) { // 2D or 3D
          lxmax=nrbx2*(1L<<ref_lev);
          for(lx2min=0;lx2min<lxmax;lx2min++) {
            if(MeshGenerator_[X2DIR]((Real)(lx2min+1)/lxmax,mesh_size)>ref_size.x2min)
              break;
          }
          for(lx2max=lx2min;lx2max<lxmax;lx2max++) {
            if(MeshGenerator_[X2DIR]((Real)(lx2max+1)/lxmax,mesh_size)>=ref_size.x2max)
              break;
          }
          if(lx2min%2==1) lx2min--;
          if(lx2max%2==0) lx2max++;
        }
        if(dim==3) { // 3D
          lxmax=nrbx3*(1L<<ref_lev);
          for(lx3min=0;lx3min<lxmax;lx3min++) {
            if(MeshGenerator_[X3DIR]((Real)(lx3min+1)/lxmax,mesh_size)>ref_size.x3min)
              break;
          }
          for(lx3max=lx3min;lx3max<lxmax;lx3max++) {
            if(MeshGenerator_[X3DIR]((Real)(lx3max+1)/lxmax,mesh_size)>=ref_size.x3max)
              break;
          }
          if(lx3min%2==1) lx3min--;
          if(lx3max%2==0) lx3max++;
        }
        // create the finest level
        if(dim==1) {
          for(long int i=lx1min; i<lx1max; i+=2) {
            LogicalLocation nloc;
            nloc.level=lrlev, nloc.lx1=i, nloc.lx2=0, nloc.lx3=0;
            int nnew;
            tree.AddMeshBlock(tree,nloc,dim,mesh_bcs,nrbx1,nrbx2,nrbx3,root_level,nnew);
          }
        }
        if(dim==2) {
          for(long int j=lx2min; j<lx2max; j+=2) {
            for(long int i=lx1min; i<lx1max; i+=2) {
              LogicalLocation nloc;
              nloc.level=lrlev, nloc.lx1=i, nloc.lx2=j, nloc.lx3=0;
              int nnew;
              tree.AddMeshBlock(tree,nloc,dim,mesh_bcs,nrbx1,nrbx2,nrbx3,root_level,nnew);
            }
          }
        }
        if(dim==3) {
          for(long int k=lx3min; k<lx3max; k+=2) {
            for(long int j=lx2min; j<lx2max; j+=2) {
              for(long int i=lx1min; i<lx1max; i+=2) {
                LogicalLocation nloc;
                nloc.level=lrlev, nloc.lx1=i, nloc.lx2=j, nloc.lx3=k;
                int nnew;
                tree.AddMeshBlock(tree,nloc,dim,mesh_bcs,nrbx1,nrbx2,nrbx3,root_level,nnew);
              }
            }
          }
        }
      }
      pib=pib->pnext;
    }
  }

  maxneighbor_=BufferID(dim, multilevel);

  // initial mesh hierarchy construction is completed here

  tree.CountMeshBlock(nbtotal);
  loclist=new LogicalLocation[nbtotal];
  tree.GetMeshBlockList(loclist,NULL,nbtotal);

#ifdef MPI_PARALLEL
  // check if there are sufficient blocks
  if(nbtotal < Globals::nranks) {
    if(mesh_test==0) {
      msg << "### FATAL ERROR in Mesh constructor" << std::endl
          << "Too few mesh blocks: nbtotal ("<< nbtotal <<") < nranks ("
          << Globals::nranks << ")" << std::endl;
      throw std::runtime_error(msg.str().c_str());
    } else { // test
      std::cout << "### Warning in Mesh constructor" << std::endl
          << "Too few mesh blocks: nbtotal ("<< nbtotal <<") < nranks ("
          << Globals::nranks << ")" << std::endl;
    }
  }
#endif

  ranklist=new int[nbtotal];
  nslist=new int[Globals::nranks];
  nblist=new int[Globals::nranks];
  costlist=new Real[nbtotal];
  if(adaptive==true) { // allocate arrays for AMR
    nref = new int [Globals::nranks];
    nderef = new int [Globals::nranks];
    rdisp = new int [Globals::nranks];
    ddisp = new int [Globals::nranks];
    bnref = new int [Globals::nranks];
    bnderef = new int [Globals::nranks];
    brdisp = new int [Globals::nranks];
    bddisp = new int [Globals::nranks];
  }

  // initialize cost array with the simplest estimate; all the blocks are equal
  for(int i=0;i<nbtotal;i++) costlist[i]=1.0;

  LoadBalance(costlist, ranklist, nslist, nblist, nbtotal);

  // Output some diagnostic information to terminal

  // Output MeshBlock list and quit (mesh test only); do not create meshes
  if (mesh_test>0) {
    if (Globals::my_rank==0) OutputMeshStructure(dim);
    return;
  }

  // create MeshBlock list for this process
  int nbs=nslist[Globals::my_rank];
  int nbe=nbs+nblist[Globals::my_rank]-1;
  // create MeshBlock list for this process
  for(int i=nbs;i<=nbe;i++) {
    SetBlockSizeAndBoundaries(loclist[i], block_size, block_bcs);
    // create a block and add into the link list
    if(i==nbs) {
      pblock = new MeshBlock(i, i-nbs, loclist[i], block_size, block_bcs, this, pin);
      pfirst = pblock;
    }
    else {
      pblock->next = new MeshBlock(i, i-nbs, loclist[i], block_size, block_bcs, this, pin);
      pblock->next->prev = pblock;
      pblock = pblock->next;
    }

    pblock->SearchAndSetNeighbors(tree, ranklist, nslist);
  }
  pblock=pfirst;

}

//----------------------------------------------------------------------------------------
// Mesh constructor for restarts. Load the restart file

Mesh::Mesh(ParameterInput *pin, IOWrapper& resfile, int mesh_test)
{
  std::stringstream msg;
  RegionSize block_size;
  enum BoundaryFlag block_bcs[6];
  MeshBlock *pfirst;
  int i, j, dim;
  IOWrapperSize_t *offset, datasize, listsize, headeroffset;

  // mesh test
  if(mesh_test>0) Globals::nranks=mesh_test;

  // read time and cycle limits from input file
  start_time = pin->GetOrAddReal("time","start_time",0.0);
  tlim       = pin->GetReal("time","tlim");
  cfl_number = pin->GetReal("time","cfl_number");
  nlim = pin->GetOrAddInteger("time","nlim",-1);
  nint_user_mesh_data_=0;
  nreal_user_mesh_data_=0;
  nuser_history_output_=0;

  nbnew=0; nbdel=0;

  // read number of OpenMP threads for mesh
  num_mesh_threads_ = pin->GetOrAddInteger("mesh","num_threads",1);
  if (num_mesh_threads_ < 1) {
    msg << "### FATAL ERROR in Mesh constructor" << std::endl
        << "Number of OpenMP threads must be >= 1, but num_threads=" 
        << num_mesh_threads_ << std::endl;
    throw std::runtime_error(msg.str().c_str());
  }

  // read BC flags for each of the 6 boundaries
  mesh_bcs[INNER_X1] = GetBoundaryFlag(pin->GetOrAddString("mesh","ix1_bc","none"));
  mesh_bcs[OUTER_X1] = GetBoundaryFlag(pin->GetOrAddString("mesh","ox1_bc","none"));
  mesh_bcs[INNER_X2] = GetBoundaryFlag(pin->GetOrAddString("mesh","ix2_bc","none"));
  mesh_bcs[OUTER_X2] = GetBoundaryFlag(pin->GetOrAddString("mesh","ox2_bc","none"));
  mesh_bcs[INNER_X3] = GetBoundaryFlag(pin->GetOrAddString("mesh","ix3_bc","none"));
  mesh_bcs[OUTER_X3] = GetBoundaryFlag(pin->GetOrAddString("mesh","ox3_bc","none"));

  // get the end of the header
  headeroffset=resfile.GetPosition();
  // read the restart file
  // the file is already open and the pointer is set to after <par_end>
  IOWrapperSize_t headersize = sizeof(int)*3+sizeof(Real)*2
                             + sizeof(RegionSize)+sizeof(IOWrapperSize_t);
  char *headerdata = new char[headersize];
  if(Globals::my_rank==0) { // the master process reads the header data
    if(resfile.Read(headerdata,1,headersize)!=headersize) {
      msg << "### FATAL ERROR in Mesh constructor" << std::endl
          << "The restart file is broken." << std::endl;
      throw std::runtime_error(msg.str().c_str());
    }
  }
#ifdef MPI_PARALLEL
  // then broadcast the header data
  MPI_Bcast(headerdata, headersize, MPI_BYTE, 0, MPI_COMM_WORLD);
#endif
  IOWrapperSize_t hdos = 0;
  memcpy(&nbtotal, &(headerdata[hdos]), sizeof(int));
  hdos+=sizeof(int);
  memcpy(&root_level, &(headerdata[hdos]), sizeof(int));
  hdos+=sizeof(int);
  current_level=root_level;
  memcpy(&mesh_size, &(headerdata[hdos]), sizeof(RegionSize));
  hdos+=sizeof(RegionSize);
  memcpy(&time, &(headerdata[hdos]), sizeof(Real));
  hdos+=sizeof(Real);
  memcpy(&dt, &(headerdata[hdos]), sizeof(Real));
  hdos+=sizeof(Real);
  memcpy(&ncycle, &(headerdata[hdos]), sizeof(int));
  hdos+=sizeof(int);
  memcpy(&datasize, &(headerdata[hdos]), sizeof(IOWrapperSize_t));
  hdos+=sizeof(IOWrapperSize_t);

  dim=1;
  if(mesh_size.nx2>1) dim=2;
  if(mesh_size.nx3>1) dim=3;

  // check cfl_number
  if(cfl_number > 1.0 && dim==1) {
    msg << "### FATAL ERROR in Mesh constructor" << std::endl
        << "The CFL number must be smaller than 1.0 in 1D simulation" << std::endl;
    throw std::runtime_error(msg.str().c_str());
  }
  if(cfl_number > 0.5 && dim==2) {
    msg << "### FATAL ERROR in Mesh constructor" << std::endl
        << "The CFL number must be smaller than 0.5 in 2D simulation" << std::endl;
    throw std::runtime_error(msg.str().c_str());
  }
  if(cfl_number > 1.0/3.0 && dim==3) {
    msg << "### FATAL ERROR in Mesh constructor" << std::endl
        << "The CFL number must be smaller than 1/3 in 3D simulation" << std::endl;
    throw std::runtime_error(msg.str().c_str());
  }

  //initialize
  loclist=new LogicalLocation[nbtotal];
  offset=new IOWrapperSize_t[nbtotal];
  costlist=new Real[nbtotal];
  ranklist=new int[nbtotal];
  nslist=new int[Globals::nranks];
  nblist=new int[Globals::nranks];

  block_size.nx1 = pin->GetOrAddReal("meshblock","nx1",mesh_size.nx1);
  block_size.nx2 = pin->GetOrAddReal("meshblock","nx2",mesh_size.nx2);
  block_size.nx3 = pin->GetOrAddReal("meshblock","nx3",mesh_size.nx3);

  // calculate the number of the blocks
  nrbx1=mesh_size.nx1/block_size.nx1;
  nrbx2=mesh_size.nx2/block_size.nx2;
  nrbx3=mesh_size.nx3/block_size.nx3;

  //initialize user-enrollable functions
  if(mesh_size.x1rat!=1.0)
    use_meshgen_fn_[X1DIR]=true;
  else
    use_meshgen_fn_[X1DIR]=false;
  if(mesh_size.x2rat!=1.0)
    use_meshgen_fn_[X2DIR]=true;
  else
    use_meshgen_fn_[X2DIR]=false;
  if(mesh_size.x3rat!=1.0)
    use_meshgen_fn_[X3DIR]=true;
  else
    use_meshgen_fn_[X3DIR]=false;
  MeshGenerator_[X1DIR]=DefaultMeshGeneratorX1;
  MeshGenerator_[X2DIR]=DefaultMeshGeneratorX2;
  MeshGenerator_[X3DIR]=DefaultMeshGeneratorX3;
  for(int dir=0; dir<6; dir++)
    BoundaryFunction_[dir]=NULL;
  AMRFlag_=NULL;
  UserSourceTerm_=NULL;
  UserTimeStep_=NULL;

  multilevel=false;
  adaptive=false;
  if (pin->GetOrAddString("mesh","refinement","none")=="adaptive")
    adaptive=true, multilevel=true;
  else if (pin->GetOrAddString("mesh","refinement","none")=="static")
    multilevel=true;
  if (adaptive==true) {
    max_level = pin->GetOrAddInteger("mesh","numlevel",1)+root_level-1;
    if(max_level > 63) {
      msg << "### FATAL ERROR in Mesh constructor" << std::endl
          << "The number of the refinement level must be smaller than "
          << 63-root_level+1 << "." << std::endl;
      throw std::runtime_error(msg.str().c_str());
    }
  } else {
    max_level = 63;
  }

  InitUserMeshData(pin);

  // read user Mesh data
  IOWrapperSize_t udsize = 0;
  for(int n=0; n<nint_user_mesh_data_; n++)
    udsize+=iuser_mesh_data[n].GetSizeInBytes();
  for(int n=0; n<nreal_user_mesh_data_; n++)
    udsize+=ruser_mesh_data[n].GetSizeInBytes();
  if(udsize!=0) {
    char *userdata = new char[udsize];
    if(Globals::my_rank==0) { // only the master process reads the ID list
      if(resfile.Read(userdata,1,udsize)!=udsize) {
        msg << "### FATAL ERROR in Mesh constructor" << std::endl
            << "The restart file is broken." << std::endl;
        throw std::runtime_error(msg.str().c_str());
      }
    }
#ifdef MPI_PARALLEL
    // then broadcast the ID list
    MPI_Bcast(userdata, udsize, MPI_BYTE, 0, MPI_COMM_WORLD);
#endif

    IOWrapperSize_t udoffset=0;
    for(int n=0; n<nint_user_mesh_data_; n++) {
      memcpy(iuser_mesh_data[n].data(), &(userdata[udoffset]),
             iuser_mesh_data[n].GetSizeInBytes());
      udoffset+=iuser_mesh_data[n].GetSizeInBytes();
    }
    for(int n=0; n<nreal_user_mesh_data_; n++) {
      memcpy(ruser_mesh_data[n].data(), &(userdata[udoffset]),
             ruser_mesh_data[n].GetSizeInBytes());
      udoffset+=ruser_mesh_data[n].GetSizeInBytes();
    }
    delete [] userdata;
  }

  // read the ID list
  listsize=sizeof(LogicalLocation)+sizeof(Real);
  //allocate the idlist buffer
  char *idlist = new char [listsize*nbtotal];
  if(Globals::my_rank==0) { // only the master process reads the ID list
    if(resfile.Read(idlist,listsize,nbtotal)!=nbtotal) {
      msg << "### FATAL ERROR in Mesh constructor" << std::endl
          << "The restart file is broken." << std::endl;
      throw std::runtime_error(msg.str().c_str());
    }
  }
#ifdef MPI_PARALLEL
  // then broadcast the ID list
  MPI_Bcast(idlist, listsize*nbtotal, MPI_BYTE, 0, MPI_COMM_WORLD);
#endif

  int os=0;
  for(int i=0;i<nbtotal;i++) {
    memcpy(&(loclist[i]), &(idlist[os]), sizeof(LogicalLocation));
    os+=sizeof(LogicalLocation);
    memcpy(&(costlist[i]), &(idlist[os]), sizeof(Real));
    os+=sizeof(Real);
    if(loclist[i].level>current_level) current_level=loclist[i].level;
  }
  delete [] idlist;

  // calculate the header offset and seek
  headeroffset+=headersize+udsize+listsize*nbtotal;
  if(Globals::my_rank!=0)
    resfile.Seek(headeroffset);

  maxneighbor_=BufferID(dim, multilevel);

  // rebuild the Block Tree
  for(int i=0;i<nbtotal;i++)
    tree.AddMeshBlockWithoutRefine(loclist[i],nrbx1,nrbx2,nrbx3,root_level);
  int nnb;
  // check the tree structure, and assign GID
  tree.GetMeshBlockList(loclist, NULL, nnb);
  if(nnb!=nbtotal) {
    msg << "### FATAL ERROR in Mesh constructor" << std::endl
        << "Tree reconstruction failed. The total numbers of the blocks do not match. ("
        << nbtotal << " != " << nnb << ")" << std::endl;
    throw std::runtime_error(msg.str().c_str());
  }

#ifdef MPI_PARALLEL
  if(nbtotal < Globals::nranks) {
    if(mesh_test==0) {
      msg << "### FATAL ERROR in Mesh constructor" << std::endl
          << "Too few mesh blocks: nbtotal ("<< nbtotal <<") < nranks ("
          << Globals::nranks << ")" << std::endl;
      throw std::runtime_error(msg.str().c_str());
    }
    else { // test
      std::cout << "### Warning in Mesh constructor" << std::endl
          << "Too few mesh blocks: nbtotal ("<< nbtotal <<") < nranks ("
          << Globals::nranks << ")" << std::endl;
      return;
    }
  }
#endif

  if(adaptive==true) { // allocate arrays for AMR
    nref = new int [Globals::nranks];
    nderef = new int [Globals::nranks];
    rdisp = new int [Globals::nranks];
    ddisp = new int [Globals::nranks];
    bnref = new int [Globals::nranks];
    bnderef = new int [Globals::nranks];
    brdisp = new int [Globals::nranks];
    bddisp = new int [Globals::nranks];
  }

  LoadBalance(costlist, ranklist, nslist, nblist, nbtotal);

  // Output MeshBlock list and quit (mesh test only); do not create meshes
  if(mesh_test>0) {
    if(Globals::my_rank==0) OutputMeshStructure(dim);
    delete [] offset;
    return;
  }

  // allocate data buffer
  int nb=nblist[Globals::my_rank];
  int nbs=nslist[Globals::my_rank];
  int nbe=nbs+nb-1;
  char *mbdata = new char [datasize*nb];
  // load MeshBlocks (parallel)
  if(resfile.Read_at_all(mbdata, datasize, nb, headeroffset+nbs*datasize)!=nb) {
    msg << "### FATAL ERROR in Mesh constructor" << std::endl
        << "The restart file is broken or input parameters are inconsistent."
        << std::endl;
    throw std::runtime_error(msg.str().c_str());
  }
  for(i=nbs;i<=nbe;i++) {
    int buff_os = datasize * (i-nbs);
    SetBlockSizeAndBoundaries(loclist[i], block_size, block_bcs);
    // create a block and add into the link list
    if(i==nbs) {
      pblock = new MeshBlock(i, i-nbs, this, pin, loclist[i], block_size,
                             block_bcs, costlist[i], mbdata+buff_os);
      pfirst = pblock;
    }
    else {
      pblock->next = new MeshBlock(i, i-nbs, this, pin, loclist[i], block_size,
                                   block_bcs, costlist[i], mbdata+buff_os);
      pblock->next->prev = pblock;
      pblock = pblock->next;
    }
    pblock->SearchAndSetNeighbors(tree, ranklist, nslist);
  }
  pblock=pfirst;
  delete [] mbdata;
  // check consistency
  if(datasize!=pblock->GetBlockSizeInBytes()) {
    msg << "### FATAL ERROR in Mesh constructor" << std::endl
        << "The restart file is broken or input parameters are inconsistent."
        << std::endl;
    throw std::runtime_error(msg.str().c_str());
  }

  // clean up
  delete [] offset;
}

//----------------------------------------------------------------------------------------
// destructor

Mesh::~Mesh()
{
  while(pblock->prev != NULL) // should not be true
    delete pblock->prev;
  while(pblock->next != NULL)
    delete pblock->next;
  delete pblock;
  delete [] nslist;
  delete [] nblist;
  delete [] ranklist;
  delete [] costlist;
  delete [] loclist;
  if(adaptive==true) { // deallocate arrays for AMR
    delete [] nref;
    delete [] nderef;
    delete [] rdisp;
    delete [] ddisp;
    delete [] bnref;
    delete [] bnderef;
    delete [] brdisp;
    delete [] bddisp;
  }
  // delete user Mesh data
  for(int n=0; n<nreal_user_mesh_data_; n++)
    ruser_mesh_data[n].DeleteAthenaArray();
  if(nreal_user_mesh_data_>0) delete [] ruser_mesh_data;
  for(int n=0; n<nint_user_mesh_data_; n++)
    iuser_mesh_data[n].DeleteAthenaArray();
  if(nint_user_mesh_data_>0) delete [] iuser_mesh_data;
}

//----------------------------------------------------------------------------------------
//! \fn void Mesh::OutputMeshStructure(int dim)
//  \brief print the mesh structure information

void Mesh::OutputMeshStructure(int dim)
{
  RegionSize block_size;
  enum BoundaryFlag block_bcs[6];
  FILE *fp;

  // open 'mesh_structure.dat' file
  if(dim>=2) {
    if ((fp = fopen("mesh_structure.dat","wb")) == NULL) {
      std::cout << "### ERROR in function Mesh::OutputMeshStructure" << std::endl
                << "Cannot open mesh_structure.dat" << std::endl;
      return;
    }
  }

  // Write overall Mesh structure to stdout and file
  std::cout << std::endl;
  std::cout << "Root grid = " << nrbx1 << " x " << nrbx2 << " x " << nrbx3
            << " MeshBlocks" << std::endl;
  std::cout << "Total number of MeshBlocks = " << nbtotal << std::endl;
  std::cout << "Number of physical refinement levels = " 
            << (current_level - root_level) << std::endl;
  std::cout << "Number of logical  refinement levels = " << current_level << std::endl;

  // compute/output number of blocks per level, and cost per level
  int *nb_per_plevel = new int[max_level];
  int *cost_per_plevel = new int[max_level];
  for (int i=0; i<=max_level; ++i) {
    nb_per_plevel[i]=0;
    cost_per_plevel[i]=0;
  }
  for (int i=0; i<nbtotal; i++) {
    nb_per_plevel[(loclist[i].level - root_level)]++;
    cost_per_plevel[(loclist[i].level - root_level)] += costlist[i];
  }
  for(int i=root_level;i<=max_level;i++) {
    if(nb_per_plevel[i-root_level]!=0) {
      std::cout << "  Physical level = " << i-root_level << " (logical level = " << i 
                << "): " << nb_per_plevel[i-root_level] << " MeshBlocks, cost = " 
                << cost_per_plevel[i-root_level] <<  std::endl;
    }
  }

  // compute/output number of blocks per rank, and cost per rank
  std::cout << "Number of parallel ranks = " << Globals::nranks << std::endl;
  int *nb_per_rank = new int[Globals::nranks];
  int *cost_per_rank = new int[Globals::nranks];
  for (int i=0; i<Globals::nranks; ++i) {
    nb_per_rank[i]=0;
    cost_per_rank[i]=0;
  }
  for (int i=0; i<nbtotal; i++) {
    nb_per_rank[ranklist[i]]++;
    cost_per_rank[ranklist[i]] += costlist[i];
  }
  for (int i=0; i<Globals::nranks; ++i) {
    std::cout << "  Rank = " << i << ": " << nb_per_rank[i] <<" MeshBlocks, cost = "
              << cost_per_rank[i] << std::endl;
  }

  // output relative size/locations of meshblock to file, for plotting
  Real mincost=FLT_MAX, maxcost=0.0, totalcost=0.0;
  for (int i=root_level; i<=max_level; i++) {
    Real dx=1.0/(Real)(1L<<i);
    for (int j=0; j<nbtotal; j++) {
      if(loclist[j].level==i) {
        SetBlockSizeAndBoundaries(loclist[j], block_size, block_bcs);
        long int &lx1=loclist[j].lx1;
        long int &lx2=loclist[j].lx2;
        long int &lx3=loclist[j].lx3;
        int &ll=loclist[j].level;
        mincost=std::min(mincost,costlist[i]);
        maxcost=std::max(maxcost,costlist[i]);
        totalcost+=costlist[i];
        fprintf(fp,"#MeshBlock %d on rank=%d with cost=%g\n",j,ranklist[j],costlist[j]);
        fprintf(fp,"#  Logical level %d, location = (%ld %ld %ld)\n",ll,lx1,lx2,lx3);
        if(dim==2) {
          fprintf(fp, "%g %g\n", block_size.x1min, block_size.x2min);
          fprintf(fp, "%g %g\n", block_size.x1max, block_size.x2min);
          fprintf(fp, "%g %g\n", block_size.x1max, block_size.x2max);
          fprintf(fp, "%g %g\n", block_size.x1min, block_size.x2max);
          fprintf(fp, "%g %g\n", block_size.x1min, block_size.x2min);
          fprintf(fp, "\n\n");
        }
        if(dim==3) {
          fprintf(fp, "%g %g %g\n", block_size.x1min, block_size.x2min, block_size.x3min);
          fprintf(fp, "%g %g %g\n", block_size.x1max, block_size.x2min, block_size.x3min);
          fprintf(fp, "%g %g %g\n", block_size.x1max, block_size.x2max, block_size.x3min);
          fprintf(fp, "%g %g %g\n", block_size.x1min, block_size.x2max, block_size.x3min);
          fprintf(fp, "%g %g %g\n", block_size.x1min, block_size.x2min, block_size.x3min);
          fprintf(fp, "%g %g %g\n", block_size.x1min, block_size.x2min, block_size.x3max);
          fprintf(fp, "%g %g %g\n", block_size.x1max, block_size.x2min, block_size.x3max);
          fprintf(fp, "%g %g %g\n", block_size.x1max, block_size.x2min, block_size.x3min);
          fprintf(fp, "%g %g %g\n", block_size.x1max, block_size.x2min, block_size.x3max);
          fprintf(fp, "%g %g %g\n", block_size.x1max, block_size.x2max, block_size.x3max);
          fprintf(fp, "%g %g %g\n", block_size.x1max, block_size.x2max, block_size.x3min);
          fprintf(fp, "%g %g %g\n", block_size.x1max, block_size.x2max, block_size.x3max);
          fprintf(fp, "%g %g %g\n", block_size.x1min, block_size.x2max, block_size.x3max);
          fprintf(fp, "%g %g %g\n", block_size.x1min, block_size.x2max, block_size.x3min);
          fprintf(fp, "%g %g %g\n", block_size.x1min, block_size.x2max, block_size.x3max);
          fprintf(fp, "%g %g %g\n", block_size.x1min, block_size.x2min, block_size.x3max);
          fprintf(fp, "%g %g %g\n", block_size.x1min, block_size.x2min, block_size.x3min);
          fprintf(fp, "\n\n");
        }
      }
    }
  }

  // close file, final outputs
  if(dim>=2) fclose(fp);
  std::cout << "Load Balancing:" << std::endl;
  std::cout << "  Minimum cost = " << mincost << ", Maximum cost = " << maxcost
            << ", Average cost = " << totalcost/nbtotal << std::endl << std::endl;
  std::cout << "See the 'mesh_structure.dat' file for a complete list"
            << " of MeshBlocks." << std::endl;
  std::cout << "Use 'python ../vis/python/plot_mesh.py' or gnuplot"
            << " to visualize mesh structure." << std::endl << std::endl;

  delete [] nb_per_plevel;
  delete [] cost_per_plevel;
  delete [] nb_per_rank;
  delete [] cost_per_rank;

  return;
}

//----------------------------------------------------------------------------------------
// \!fn void Mesh::NewTimeStep(void)
// \brief function that loops over all MeshBlocks and find new timestep
//        this assumes that phydro->NewBlockTimeStep is already called

void Mesh::NewTimeStep(void)
{
  MeshBlock *pmb = pblock;
  Real min_dt=pmb->new_block_dt;
  pmb=pmb->next;
  while (pmb != NULL)  {
    min_dt=std::min(min_dt,pmb->new_block_dt);
    pmb=pmb->next;
  }
#ifdef MPI_PARALLEL
  MPI_Allreduce(MPI_IN_PLACE,&min_dt,1,MPI_ATHENA_REAL,MPI_MIN,MPI_COMM_WORLD);
#endif
  // set it
  dt=std::min(min_dt,2.0*dt);
  if (time < tlim && tlim-time < dt)  // timestep would take us past desired endpoint
    dt = tlim-time;
  return;
}

//----------------------------------------------------------------------------------------
//! \fn void Mesh::EnrollUserBoundaryFunction(enum BoundaryFace dir, BValHydro_t my_bc)
//  \brief Enroll a user-defined boundary function

void Mesh::EnrollUserBoundaryFunction(enum BoundaryFace dir, BValFunc_t my_bc)
{
  std::stringstream msg;
  if(dir<0 || dir>5) {
    msg << "### FATAL ERROR in EnrollBoundaryCondition function" << std::endl
        << "dirName = " << dir << " not valid" << std::endl;
    throw std::runtime_error(msg.str().c_str());
  }
  if(mesh_bcs[dir]!=USER_BNDRY) {
    msg << "### FATAL ERROR in EnrollUserBoundaryFunction" << std::endl
        << "The boundary condition flag must be set to the string 'user' in the "
        << " <mesh> block in the input file to use user-enrolled BCs" << std::endl;
    throw std::runtime_error(msg.str().c_str());
  }
  BoundaryFunction_[dir]=my_bc;
  return;
}

//----------------------------------------------------------------------------------------
//! \fn void Mesh::EnrollUserRefinementCondition(AMRFlagFunc_t amrflag)
//  \brief Enroll a user-defined function for checking refinement criteria

void Mesh::EnrollUserRefinementCondition(AMRFlagFunc_t amrflag)
{
  if(adaptive==true)
    AMRFlag_=amrflag;
  return;
}

//----------------------------------------------------------------------------------------
//! \fn void Mesh::EnrollUserMeshGenerator(enum CoordinateDirection,MeshGenFunc_t my_mg)
//  \brief Enroll a user-defined function for Mesh generation

void Mesh::EnrollUserMeshGenerator(enum CoordinateDirection dir, MeshGenFunc_t my_mg)
{
  std::stringstream msg;
  if(dir<0 || dir>3) {
    msg << "### FATAL ERROR in EnrollUserMeshGenerator function" << std::endl
        << "dirName = " << dir << " not valid" << std::endl;
    throw std::runtime_error(msg.str().c_str());
  }
  use_meshgen_fn_[dir]=true;
  MeshGenerator_[dir]=my_mg;
  return;
}

//----------------------------------------------------------------------------------------
//! \fn void Mesh::EnrollUserExplicitSourceFunction(SrcTermFunc_t my_func)
//  \brief Enroll a user-defined source function

void Mesh::EnrollUserExplicitSourceFunction(SrcTermFunc_t my_func)
{
  UserSourceTerm_ = my_func;
  return;
}

//----------------------------------------------------------------------------------------
//! \fn void Mesh::EnrollUserTimeStepFunction(TimeStepFunc_t my_func)
//  \brief Enroll a user-defined time step function

void Mesh::EnrollUserTimeStepFunction(TimeStepFunc_t my_func)
{
  UserTimeStep_ = my_func;
  return;
}

//----------------------------------------------------------------------------------------
//! \fn void Mesh::AllocateUserHistoryOutput(int n)
//  \brief set the number of user-defined history outputs

void Mesh::AllocateUserHistoryOutput(int n)
{
  nuser_history_output_ = n;
  user_history_output_names_ = new std::string[n];
  user_history_func_ = new HistoryOutputFunc_t[n];
  for(int i=0; i<n; i++) user_history_func_[i] = NULL;
}

//----------------------------------------------------------------------------------------
//! \fn void Mesh::EnrollUserHistoryOutput(int i, HistoryOutputFunc_t my_func,
//                                         const char *name)
//  \brief Enroll a user-defined history output function and set its name

void Mesh::EnrollUserHistoryOutput(int i, HistoryOutputFunc_t my_func, const char *name)
{
  std::stringstream msg;
  if(i>=nuser_history_output_) {
    msg << "### FATAL ERROR in EnrollUserHistoryOutput function" << std::endl
        << "The number of the user-defined history output (" << i << ") "
        << "exceeds the declared number (" << nuser_history_output_ << ")." << std::endl;
    throw std::runtime_error(msg.str().c_str());
  }
  user_history_output_names_[i] = name;
  user_history_func_[i] = my_func;
}

//----------------------------------------------------------------------------------------
//! \fn void Mesh::EnrollUserMetric(MetricFunc_t my_func)
//  \brief Enroll a user-defined metric for arbitrary GR coordinates

void Mesh::EnrollUserMetric(MetricFunc_t my_func)
{
  UserMetric_ = my_func;
  return;
}

//----------------------------------------------------------------------------------------
//! \fn void Mesh::AllocateRealUserMeshDataField(int n)
//  \brief Allocate Real AthenaArrays for user-defned data in Mesh

void Mesh::AllocateRealUserMeshDataField(int n)
{
  if(nreal_user_mesh_data_!=0) {
    std::stringstream msg;
    msg << "### FATAL ERROR in Mesh::AllocateRealUserMeshDataField"
        << std::endl << "User Mesh data arrays are already allocated" << std::endl;
    throw std::runtime_error(msg.str().c_str());
  }
  nreal_user_mesh_data_=n;
  ruser_mesh_data = new AthenaArray<Real>[n];
  return;
}

//----------------------------------------------------------------------------------------
//! \fn void Mesh::AllocateIntUserMeshDataField(int n)
//  \brief Allocate integer AthenaArrays for user-defned data in Mesh

void Mesh::AllocateIntUserMeshDataField(int n)
{
  if(nint_user_mesh_data_!=0) {
    std::stringstream msg;
    msg << "### FATAL ERROR in Mesh::AllocateIntUserMeshDataField"
        << std::endl << "User Mesh data arrays are already allocated" << std::endl;
    throw std::runtime_error(msg.str().c_str());
  }
  nint_user_mesh_data_=n;
  iuser_mesh_data = new AthenaArray<int>[n];
  return;
}

//----------------------------------------------------------------------------------------
// \!fn void Mesh::Initialize(int res_flag, ParameterInput *pin)
// \brief  initialization before the main loop

void Mesh::Initialize(int res_flag, ParameterInput *pin)
{
  MeshBlock *pmb;
  Hydro *phydro;
  Field *pfield;
  Gravity *pgrav;
  BoundaryValues *pbval;
  std::stringstream msg;
  int inb=nbtotal;

  bool iflag=true;
  do {
    if(res_flag==0) {
      pmb = pblock;
      while (pmb != NULL)  {
        pmb->ProblemGenerator(pin);
        pmb->pbval->CheckBoundary();
        pmb=pmb->next;
      }
    }

    // solve gravity for the first time
    if(SELF_GRAVITY_ENABLED){
      pmb = pblock;
      while (pmb != NULL) {
        phydro=pmb->phydro;
        pgrav=pmb->pgrav;
        pgrav->Solver(phydro->u);
        pmb=pmb->next;
      }
    }

    // prepare to receive conserved variables
    pmb = pblock;
    while (pmb != NULL)  {
      pmb->pbval->Initialize();
      pmb->pbval->StartReceivingForInit(true);
      pmb=pmb->next;
    }

    // send conserved variables
    pmb = pblock;
    while (pmb != NULL)  {
      phydro=pmb->phydro;
      pfield=pmb->pfield;
<<<<<<< HEAD
      pmb->pbval->SendCellCenteredBoundaryBuffers(phydro->u, HYDRO_CONS);
=======
      pgrav=pmb->pgrav;
      pmb->pbval->SendHydroBoundaryBuffers(phydro->u, true);
>>>>>>> c2744fe4
      if (MAGNETIC_FIELDS_ENABLED)
        pmb->pbval->SendFieldBoundaryBuffers(pfield->b);
      if (SELF_GRAVITY_ENABLED)
        pmb->pbval->SendGravityBoundaryBuffers(pgrav->phi);
      pmb=pmb->next;
    }

    // wait to receive conserved variables
    pmb = pblock;
    while (pmb != NULL)  {
      phydro=pmb->phydro;
      pfield=pmb->pfield;
      pgrav=pmb->pgrav;
      pbval=pmb->pbval;
      pbval->ReceiveCellCenteredBoundaryBuffersWithWait(phydro->u, HYDRO_CONS);
      if (MAGNETIC_FIELDS_ENABLED)
        pbval->ReceiveFieldBoundaryBuffersWithWait(pfield->b);
      if (SELF_GRAVITY_ENABLED)
        pmb->pbval->ReceiveGravityBoundaryBuffersWithWait(pgrav->phi);
      pmb->pbval->ClearBoundaryForInit(true);
      pmb=pmb->next;
    }

    // With AMR/SMR GR send primitives to enable cons->prim before prolongation
    if (GENERAL_RELATIVITY && multilevel) {

      // prepare to receive primitives
      pmb = pblock;
      while (pmb != NULL) {
        pmb->pbval->StartReceivingForInit(false);
        pmb=pmb->next;
      }

      // send primitives
      pmb = pblock;
      while (pmb != NULL) {
        phydro=pmb->phydro;
        pmb->pbval->SendCellCenteredBoundaryBuffers(phydro->w, HYDRO_PRIM);
        pmb=pmb->next;
      }

      // wait to receive AMR/SMR GR primitives
      pmb = pblock;
      while (pmb != NULL) {
        phydro=pmb->phydro;
        pfield=pmb->pfield;
        pbval=pmb->pbval;
        pbval->ReceiveCellCenteredBoundaryBuffersWithWait(phydro->w, HYDRO_PRIM);
        pmb->pbval->ClearBoundaryForInit(false);
        pmb=pmb->next;
      }
    }

    // Now do prolongation, compute primitives, apply BCs
    pmb = pblock;
    while (pmb != NULL)  {
      phydro=pmb->phydro;
      pfield=pmb->pfield;
      pgrav=pmb->pgrav;
      pbval=pmb->pbval;
      if(multilevel==true)
        pbval->ProlongateBoundaries(phydro->w, phydro->u, pfield->b, pfield->bcc,
                                    time, 0.0);

      int is=pmb->is, ie=pmb->ie, js=pmb->js, je=pmb->je, ks=pmb->ks, ke=pmb->ke;
      if(pmb->nblevel[1][1][0]!=-1) is-=NGHOST;
      if(pmb->nblevel[1][1][2]!=-1) ie+=NGHOST;
      if(pmb->block_size.nx2 > 1) {
        if(pmb->nblevel[1][0][1]!=-1) js-=NGHOST;
        if(pmb->nblevel[1][2][1]!=-1) je+=NGHOST;
      }
      if(pmb->block_size.nx3 > 1) {
        if(pmb->nblevel[0][1][1]!=-1) ks-=NGHOST;
        if(pmb->nblevel[2][1][1]!=-1) ke+=NGHOST;
      }
      pmb->peos->ConservedToPrimitive(phydro->u, phydro->w1, pfield->b, 
                                      phydro->w, pfield->bcc, pmb->pcoord,
                                      is, ie, js, je, ks, ke);
// TODO: may need to pass phi
      pbval->ApplyPhysicalBoundaries(phydro->w, phydro->u, pfield->b, pfield->bcc,
                                     time, 0.0);
      pmb=pmb->next;
    }

    if((res_flag==0) && (adaptive==true)) {
      iflag=false;
      int onb=nbtotal;
      pmb = pblock;
      while (pmb != NULL)  {
        pmb->pmr->CheckRefinementCondition();
        pmb=pmb->next;
      }
      AdaptiveMeshRefinement(pin);
      if(nbtotal==onb) iflag=true;
      else if(nbtotal < onb && Globals::my_rank==0) {
         std::cout << "### Warning in Mesh::Initialize" << std::endl
         << "The number of MeshBlocks decreased during AMR grid initialization." << std::endl
         << "Possibly the refinement criteria have a problem." << std::endl;
      }
      if(nbtotal > 2*inb && Globals::my_rank==0) {
         std::cout << "### Warning in Mesh::Initialize" << std::endl
         << "The number of MeshBlocks increased more than twice during initialization."<< std::endl
         << "More computing power than you expected may be required." << std::endl;
      }
    }
  } while(iflag==false);

  // calculate the first time step
  pmb = pblock;
  while (pmb != NULL)  {
    pmb->phydro->NewBlockTimeStep();
    pmb=pmb->next;
  }
  NewTimeStep();
  return;
}

//----------------------------------------------------------------------------------------
//! \fn MeshBlock* Mesh::FindMeshBlock(int tgid)
//  \brief return the MeshBlock whose gid is tgid

MeshBlock* Mesh::FindMeshBlock(int tgid)
{
  MeshBlock *pbl=pblock;
  while(pbl!=NULL)
  {
    if(pbl->gid==tgid)
      break;
    pbl=pbl->next;
  }
  return pbl;
}

//----------------------------------------------------------------------------------------
// \!fn void Mesh::LoadBalance(Real *clist, int *rlist, int *slist, int *nlist, int nb)
// \brief Calculate distribution of MeshBlocks based on the cost list

void Mesh::LoadBalance(Real *clist, int *rlist, int *slist, int *nlist, int nb)
{
  std::stringstream msg;
  Real totalcost=0, maxcost=0.0, mincost=(FLT_MAX);

  for(int i=0; i<nb; i++) {
    totalcost+=clist[i];
    mincost=std::min(mincost,clist[i]);
    maxcost=std::max(maxcost,clist[i]);
  }
  int j=(Globals::nranks)-1;
  Real targetcost=totalcost/Globals::nranks;
  Real mycost=0.0;
  // create rank list from the end: the master node should have less load
  for(int i=nb-1;i>=0;i--) {
    if(targetcost==0.0) {
      msg << "### FATAL ERROR in LoadBalance" << std::endl
          << "There is at least one process which has no MeshBlock" << std::endl
          << "Decrease the number of processes or use smaller MeshBlocks." << std::endl;
      throw std::runtime_error(msg.str().c_str());
    }
    mycost+=clist[i];
    rlist[i]=j;
    if(mycost >= targetcost && j>0) {
      j--;
      totalcost-=mycost;
      mycost=0.0;
      targetcost=totalcost/(j+1);
    }
  }
  slist[0]=0;
  j=0;
  for(int i=1;i<nb;i++) { // make the list of nbstart and nblocks
    if(rlist[i]!=rlist[i-1]) {
      nlist[j]=i-nslist[j];
      slist[++j]=i;
    }
  }
  nlist[j]=nb-slist[j];

#ifdef MPI_PARALLEL
  if(nb % Globals::nranks != 0 && adaptive == false
  && maxcost == mincost && Globals::my_rank==0) {
    std::cout << "### Warning in LoadBalance" << std::endl
              << "The number of MeshBlocks cannot be divided evenly. "
              << "This will cause a poor load balance." << std::endl;
  }
#endif
  return;
}

//----------------------------------------------------------------------------------------
// \!fn void Mesh::SetBlockSizeAndBoundaries(LogicalLocation loc,
//                 RegionSize &block_size, enum BundaryFlag *block_bcs)
// \brief Set the physical part of a block_size structure and block boundary conditions

void Mesh::SetBlockSizeAndBoundaries(LogicalLocation loc, RegionSize &block_size,
                                     enum BoundaryFlag *block_bcs)
{
  long int &lx1=loc.lx1;
  long int &lx2=loc.lx2;
  long int &lx3=loc.lx3;
  int &ll=loc.level;
  // calculate physical block size, x1
  if(lx1==0) {
    block_size.x1min=mesh_size.x1min;
    block_bcs[INNER_X1]=mesh_bcs[INNER_X1];
  }
  else {
    Real rx=(Real)lx1/(Real)(nrbx1<<(ll-root_level));
    block_size.x1min=MeshGenerator_[X1DIR](rx,mesh_size);
    block_bcs[INNER_X1]=BLOCK_BNDRY;
  }
  if(lx1==(nrbx1<<(ll-root_level))-1) {
    block_size.x1max=mesh_size.x1max;
    block_bcs[OUTER_X1]=mesh_bcs[OUTER_X1];
  }
  else {
    Real rx=(Real)(lx1+1)/(Real)(nrbx1<<(ll-root_level));
    block_size.x1max=MeshGenerator_[X1DIR](rx,mesh_size);
    block_bcs[OUTER_X1]=BLOCK_BNDRY;
  }

  // calculate physical block size, x2
  if(mesh_size.nx2 == 1) {
    block_size.x2min=mesh_size.x2min;
    block_size.x2max=mesh_size.x2max;
    block_bcs[INNER_X2]=mesh_bcs[INNER_X2];
    block_bcs[OUTER_X2]=mesh_bcs[OUTER_X2];
  }
  else {
    if(lx2==0) {
      block_size.x2min=mesh_size.x2min;
      block_bcs[INNER_X2]=mesh_bcs[INNER_X2];
    }
    else {
      Real rx=(Real)lx2/(Real)(nrbx2<<(ll-root_level));
      block_size.x2min=MeshGenerator_[X2DIR](rx,mesh_size);
      block_bcs[INNER_X2]=BLOCK_BNDRY;
    }
    if(lx2==(nrbx2<<(ll-root_level))-1) {
      block_size.x2max=mesh_size.x2max;
      block_bcs[OUTER_X2]=mesh_bcs[OUTER_X2];
    }
    else {
      Real rx=(Real)(lx2+1)/(Real)(nrbx2<<(ll-root_level));
      block_size.x2max=MeshGenerator_[X2DIR](rx,mesh_size);
      block_bcs[OUTER_X2]=BLOCK_BNDRY;
    }
  }

  // calculate physical block size, x3
  if(mesh_size.nx3 == 1) {
    block_size.x3min=mesh_size.x3min;
    block_size.x3max=mesh_size.x3max;
    block_bcs[INNER_X3]=mesh_bcs[INNER_X3];
    block_bcs[OUTER_X3]=mesh_bcs[OUTER_X3];
  }
  else {
    if(lx3==0) {
      block_size.x3min=mesh_size.x3min;
      block_bcs[INNER_X3]=mesh_bcs[INNER_X3];
    }
    else {
      Real rx=(Real)lx3/(Real)(nrbx3<<(ll-root_level));
      block_size.x3min=MeshGenerator_[X3DIR](rx,mesh_size);
      block_bcs[INNER_X3]=BLOCK_BNDRY;
    }
    if(lx3==(nrbx3<<(ll-root_level))-1) {
      block_size.x3max=mesh_size.x3max;
      block_bcs[OUTER_X3]=mesh_bcs[OUTER_X3];
    }
    else {
      Real rx=(Real)(lx3+1)/(Real)(nrbx3<<(ll-root_level));
      block_size.x3max=MeshGenerator_[X3DIR](rx,mesh_size);
      block_bcs[OUTER_X3]=BLOCK_BNDRY;
    }
  }
  return;
}

//----------------------------------------------------------------------------------------
// \!fn void Mesh::AdaptiveMeshRefinement(ParameterInput *pin)
// \brief Main function for adaptive mesh refinement

void Mesh::AdaptiveMeshRefinement(ParameterInput *pin)
{
  MeshBlock *pmb;

  // collect refinement flags from all the meshblocks
  // count the number of the blocks to be (de)refined
  nref[Globals::my_rank]=0;
  nderef[Globals::my_rank]=0;
  pmb=pblock;
  while(pmb!=NULL) {
    if(pmb->pmr->refine_flag_== 1) nref[Globals::my_rank]++;
    if(pmb->pmr->refine_flag_==-1) nderef[Globals::my_rank]++;
    pmb=pmb->next;
  }
#ifdef MPI_PARALLEL
  MPI_Allgather(MPI_IN_PLACE, 1, MPI_INT, nref,   1, MPI_INT, MPI_COMM_WORLD);
  MPI_Allgather(MPI_IN_PLACE, 1, MPI_INT, nderef, 1, MPI_INT, MPI_COMM_WORLD);
#endif

  // count the number of the blocks to be (de)refined and displacement
  int tnref=0, tnderef=0;
  for(int n=0; n<Globals::nranks; n++) {
    tnref  += nref[n];
    tnderef+= nderef[n];
  }
  if(tnref==0 && tnderef==0) // nothing to do
    return;

  int rd=0, dd=0;
  for(int n=0; n<Globals::nranks; n++) {
    bnref[n]   = nref[n]*sizeof(LogicalLocation);
    bnderef[n] = nderef[n]*sizeof(LogicalLocation);
    rdisp[n] = rd;
    ddisp[n] = dd;
    brdisp[n] = rd*sizeof(LogicalLocation);
    bddisp[n] = dd*sizeof(LogicalLocation);
    rd+=nref[n];
    dd+=nderef[n];
  }

  // allocate memory for the location arrays
  int nlbl=2, dim=1;
  if(mesh_size.nx2 > 1) nlbl=4, dim=2;
  if(mesh_size.nx3 > 1) nlbl=8, dim=3;
  LogicalLocation *lref, *lderef, *clderef;
  if(tnref!=0)
    lref = new LogicalLocation[tnref];
  if(tnderef>nlbl) {
    lderef = new LogicalLocation[tnderef];
    clderef = new LogicalLocation[tnderef/nlbl];
  }

  // collect the locations and costs
  int iref = rdisp[Globals::my_rank], ideref = ddisp[Globals::my_rank];
  pmb=pblock;
  while(pmb!=NULL) {
    if(pmb->pmr->refine_flag_== 1)
      lref[iref++]=pmb->loc;
    if(pmb->pmr->refine_flag_==-1 && tnderef>nlbl)
      lderef[ideref++]=pmb->loc;
    pmb=pmb->next;
  }
#ifdef MPI_PARALLEL
  if(tnref>0 && tnderef>nlbl) {
    MPI_Allgatherv(MPI_IN_PLACE, bnref[Globals::my_rank],   MPI_BYTE,
                   lref,   bnref,   brdisp, MPI_BYTE, MPI_COMM_WORLD);
    MPI_Allgatherv(MPI_IN_PLACE, bnderef[Globals::my_rank], MPI_BYTE,
                   lderef, bnderef, bddisp, MPI_BYTE, MPI_COMM_WORLD);
  }
  else if(tnref>0) {
    MPI_Allgatherv(MPI_IN_PLACE, bnref[Globals::my_rank],   MPI_BYTE,
                   lref,   bnref,   brdisp, MPI_BYTE, MPI_COMM_WORLD);
  }
  else if(tnderef>nlbl) {
    MPI_Allgatherv(MPI_IN_PLACE, bnderef[Globals::my_rank], MPI_BYTE,
                   lderef, bnderef, bddisp, MPI_BYTE, MPI_COMM_WORLD);
  }
#endif

  // calculate the list of the newly derefined blocks
  int ctnd=0;
  if(tnderef>nlbl) {
    int lk=0, lj=0;
    if(mesh_size.nx2 > 1) lj=1;
    if(mesh_size.nx3 > 1) lk=1;
    for(int n=0; n<tnderef; n++) {
      if((lderef[n].lx1&1L)==0 && (lderef[n].lx2&1L)==0 && (lderef[n].lx3&1L)==0) {
        int r=n, rr=0;
        for(long int k=0;k<=lk;k++) {
          for(long int j=0;j<=lj;j++) {
            for(long int i=0;i<=1;i++) {
              if((lderef[n].lx1+i)==lderef[r].lx1
              && (lderef[n].lx2+j)==lderef[r].lx2
              && (lderef[n].lx3+k)==lderef[r].lx3
              &&  lderef[n].level ==lderef[r].level)
                rr++;
              r++;
            }
          }
        }
        if(rr==nlbl) {
          clderef[ctnd].lx1  =(lderef[n].lx1>>1);
          clderef[ctnd].lx2  =(lderef[n].lx2>>1);
          clderef[ctnd].lx3  =(lderef[n].lx3>>1);
          clderef[ctnd].level=lderef[n].level-1;
          ctnd++;
        }
      }
    }
  }
  // sort the lists by level
  if(ctnd>1)
    std::sort(clderef, &(clderef[ctnd-1]), LogicalLocation::Greater);

  if(tnderef>nlbl)
    delete [] lderef;

  // Now the lists of the blocks to be refined and derefined are completed
  // Start tree manipulation
  // Step 1. perform refinement
  int nnew=0, ndel=0, ntot=0;
  for(int n=0; n<tnref; n++) {
    MeshBlockTree *bt=tree.FindMeshBlock(lref[n]);
    bt->Refine(tree, dim, mesh_bcs, nrbx1, nrbx2, nrbx3, root_level, nnew);
  }
  if(tnref!=0)
    delete [] lref;
  // Step 2. perform derefinement
  for(int n=0; n<ctnd; n++) {
    MeshBlockTree *bt=tree.FindMeshBlock(clderef[n]);
    bt->Derefine(tree, dim, mesh_bcs, nrbx1, nrbx2, nrbx3, root_level, ndel);
  }
  if(tnderef>nlbl)
    delete [] clderef;
  ntot=nbtotal+nnew-ndel;
  if(nnew==0 && ndel==0)
    return; // nothing to do
  // Tree manipulation completed
  nbnew+=nnew; nbdel+=ndel;

  // Block exchange
  // Step 1. construct new lists
  LogicalLocation *newloc = new LogicalLocation[ntot];
  int *newrank = new int[ntot];
  Real *newcost = new Real[ntot];
  int *newtoold = new int[ntot];
  int *oldtonew = new int[nbtotal];
  int nbtold=nbtotal;
  tree.GetMeshBlockList(newloc,newtoold,nbtotal);
  // create a list mapping the previous gid to the current one

  oldtonew[0]=0;
  int k=1;
  for(int n=1; n<ntot; n++) {
    if(newtoold[n]==newtoold[n-1]+1) { // normal
      oldtonew[k++]=n;
    }
    else if(newtoold[n]==newtoold[n-1]+nlbl) { // derefined
      for(int j=0; j<nlbl-1; j++)
        oldtonew[k++]=n-1;
      oldtonew[k++]=n;
    }
  }
  // fill the last block 
  for(;k<nbtold; k++)
    oldtonew[k]=ntot-1;

#ifdef MPI_PARALLEL
  // share the cost list
  MPI_Allgatherv(MPI_IN_PLACE, nblist[Globals::my_rank], MPI_INT,
                 costlist, nblist, nslist, MPI_INT, MPI_COMM_WORLD);
#endif

  current_level=0;
  for(int n=0; n<ntot; n++) {
    int on=newtoold[n];
    if(newloc[n].level>current_level) // set the current max level
      current_level=newloc[n].level;
    if(newloc[n].level>=loclist[on].level) // same or refined
      newcost[n]=costlist[on];
    else {
      Real acost=0.0;
      for(int l=0; l<nlbl; l++)
        acost+=costlist[on+l];
      newcost[n]=acost/nlbl;
    }
  }

  // store old nbstart and nbend
  int onbs=nslist[Globals::my_rank];
  int onbe=onbs+nblist[Globals::my_rank]-1;

  // Step 2. Calculate new load balance
  LoadBalance(newcost, newrank, nslist, nblist, ntot);

  int nbs=nslist[Globals::my_rank];
  int nbe=nbs+nblist[Globals::my_rank]-1;

  int f2, f3;
  int &bnx1=pblock->block_size.nx1;
  int &bnx2=pblock->block_size.nx2;
  int &bnx3=pblock->block_size.nx3;
  if(mesh_size.nx2>1) f2=1;
  else f2=0;
  if(mesh_size.nx3>1) f3=1;
  else f3=0;

#ifdef MPI_PARALLEL
  // Step 3. count the number of the blocks to be sent / received
  int nsend=0, nrecv=0;
  for(int n=nbs; n<=nbe; n++) { 
    int on=newtoold[n];
    if(loclist[on].level > newloc[n].level) { // f2c
      for(int k=0; k<nlbl; k++) {
        if(ranklist[on+k]!=Globals::my_rank)
          nrecv++;
      }
    }
    else {
      if(ranklist[on]!=Globals::my_rank)
        nrecv++;
    }
  }
  for(int n=onbs; n<=onbe; n++) { 
    int nn=oldtonew[n];
    if(loclist[n].level < newloc[nn].level) { // c2f
      for(int k=0; k<nlbl; k++) {
        if(newrank[nn+k]!=Globals::my_rank)
          nsend++;
      }
    }
    else {
      if(newrank[nn]!=Globals::my_rank)
        nsend++;
    }
  }

  // Step 4. calculate buffer sizes
  Real **sendbuf, **recvbuf;
  int bssame=bnx1*bnx2*bnx3*NHYDRO;
  int bsf2c=(bnx1/2)*((bnx2+1)/2)*((bnx3+1)/2)*NHYDRO;
  int bsc2f=(bnx1/2+2)*((bnx2+1)/2+2*f2)*((bnx3+1)/2+2*f3)*NHYDRO;
  if(MAGNETIC_FIELDS_ENABLED) {
    bssame+=(bnx1+1)*bnx2*bnx3+bnx1*(bnx2+f2)*bnx3+bnx1*bnx2*(bnx3+f3);
    bsf2c+=((bnx1/2)+1)*((bnx2+1)/2)*((bnx3+1)/2)
          +(bnx1/2)*(((bnx2+1)/2)+f2)*((bnx3+1)/2)
          +(bnx1/2)*((bnx2+1)/2)*(((bnx3+1)/2)+f3);
    bsc2f+=((bnx1/2)+1+2)*((bnx2+1)/2+2*f2)*((bnx3+1)/2+2*f3)
          +(bnx1/2+2)*(((bnx2+1)/2)+f2+2*f2)*((bnx3+1)/2+2*f3)
          +(bnx1/2+2)*((bnx2+1)/2+2*f2)*(((bnx3+1)/2)+f3+2*f3);
  }

  MPI_Request *req_send, *req_recv;
  // Step 5. allocate and start receiving buffers
  if(nrecv!=0) {
    recvbuf = new Real*[nrecv];
    req_recv = new MPI_Request[nrecv];
    int k=0;
    for(int n=nbs; n<=nbe; n++) { 
      int on=newtoold[n];
      LogicalLocation &oloc=loclist[on];
      LogicalLocation &nloc=newloc[n];
      if(oloc.level>nloc.level) { // f2c
        for(int l=0; l<nlbl; l++) {
          if(ranklist[on+l]==Globals::my_rank) continue;
          LogicalLocation &lloc=loclist[on+l];
          int ox1=lloc.lx1&1L, ox2=lloc.lx2&1L, ox3=lloc.lx3&1L;
          recvbuf[k] = new Real[bsf2c];
          int tag=CreateAMRMPITag(n-nbs, ox1, ox2, ox3);
          MPI_Irecv(recvbuf[k], bsf2c, MPI_ATHENA_REAL, ranklist[on+l],
                    tag, MPI_COMM_WORLD, &(req_recv[k]));
          k++;
        }
      }
      else { // same or c2f
        if(ranklist[on]==Globals::my_rank) continue;
        int size;
        if(oloc.level == nloc.level) size=bssame;
        else size=bsc2f;
        recvbuf[k] = new Real[size];
        int tag=CreateAMRMPITag(n-nbs, 0, 0, 0);
        MPI_Irecv(recvbuf[k], size, MPI_ATHENA_REAL, ranklist[on],
                  tag, MPI_COMM_WORLD, &(req_recv[k]));
        k++;
      }
    }
  }
  // Step 6. allocate, pack and start sending buffers
  if(nsend!=0) {
    sendbuf = new Real*[nsend];
    req_send = new MPI_Request[nsend];
    int k=0;
    for(int n=onbs; n<=onbe; n++) { 
      int nn=oldtonew[n];
      LogicalLocation &oloc=loclist[n];
      LogicalLocation &nloc=newloc[nn];
      MeshBlock* pb=FindMeshBlock(n);
      if(nloc.level==oloc.level) { // same
        if(newrank[nn]==Globals::my_rank) continue;
        sendbuf[k] = new Real[bssame];
        // pack
        int p=0;
        BufferUtility::Pack4DData(pb->phydro->u, sendbuf[k], 0, NHYDRO-1,
                       pb->is, pb->ie, pb->js, pb->je, pb->ks, pb->ke, p);
        if(MAGNETIC_FIELDS_ENABLED) {
          BufferUtility::Pack3DData(pb->pfield->b.x1f, sendbuf[k],
                         pb->is, pb->ie+1, pb->js, pb->je, pb->ks, pb->ke, p);
          BufferUtility::Pack3DData(pb->pfield->b.x2f, sendbuf[k],
                         pb->is, pb->ie, pb->js, pb->je+f2, pb->ks, pb->ke, p);
          BufferUtility::Pack3DData(pb->pfield->b.x3f, sendbuf[k],
                         pb->is, pb->ie, pb->js, pb->je, pb->ks, pb->ke+f3, p);
        }
        int tag=CreateAMRMPITag(nn-nslist[newrank[nn]], 0, 0, 0);
        MPI_Isend(sendbuf[k], bssame, MPI_ATHENA_REAL, newrank[nn],
                  tag, MPI_COMM_WORLD, &(req_send[k]));
        k++;
      }
      else if(nloc.level>oloc.level) { // c2f
        for(int l=0; l<nlbl; l++) {
          if(newrank[nn+l]==Globals::my_rank) continue;
          LogicalLocation &lloc=newloc[nn+l];
          int ox1=lloc.lx1&1L, ox2=lloc.lx2&1L, ox3=lloc.lx3&1L;
          sendbuf[k] = new Real[bsc2f];
          // pack
          int is, ie, js, je, ks, ke;
          if(ox1==0) is=pb->is-1,                       ie=pb->is+pb->block_size.nx1/2;
          else       is=pb->is+pb->block_size.nx1/2-1,  ie=pb->ie+1;
          if(ox2==0) js=pb->js-f2,                      je=pb->js+pb->block_size.nx2/2;
          else       js=pb->js+pb->block_size.nx2/2-f2, je=pb->je+f2;
          if(ox3==0) ks=pb->ks-f3,                      ke=pb->ks+pb->block_size.nx3/2;
          else       ks=pb->ks+pb->block_size.nx3/2-f3, ke=pb->ke+f3;
          int p=0;
          BufferUtility::Pack4DData(pb->phydro->u, sendbuf[k], 0, NHYDRO-1,
                                    is, ie, js, je, ks, ke, p);
          if(MAGNETIC_FIELDS_ENABLED) {
            BufferUtility::Pack3DData(pb->pfield->b.x1f, sendbuf[k],
                                      is, ie+1, js, je, ks, ke, p);
            BufferUtility::Pack3DData(pb->pfield->b.x2f, sendbuf[k],
                                      is, ie, js, je+f2, ks, ke, p);
            BufferUtility::Pack3DData(pb->pfield->b.x3f, sendbuf[k],
                                      is, ie, js, je, ks, ke+f3, p);
          }
          int tag=CreateAMRMPITag(nn+l-nslist[newrank[nn+l]], 0, 0, 0);
          MPI_Isend(sendbuf[k], bsc2f, MPI_ATHENA_REAL, newrank[nn+l],
                    tag, MPI_COMM_WORLD, &(req_send[k]));
          k++;
        }
      }
      else { // f2c
        if(newrank[nn]==Globals::my_rank) continue;
        int ox1=oloc.lx1&1L, ox2=oloc.lx2&1L, ox3=oloc.lx3&1L;
        sendbuf[k] = new Real[bsf2c];
        // restrict and pack
        MeshRefinement *pmr=pb->pmr;
        pmr->RestrictCellCenteredValues(pb->phydro->u, pmr->coarse_cons_,
             0, NHYDRO-1, pb->cis, pb->cie, pb->cjs, pb->cje, pb->cks, pb->cke);
        int p=0;
        BufferUtility::Pack4DData(pmr->coarse_cons_, sendbuf[k], 0, NHYDRO-1,
                       pb->cis, pb->cie, pb->cjs, pb->cje, pb->cks, pb->cke, p);
        if(MAGNETIC_FIELDS_ENABLED) {
          pmr->RestrictFieldX1(pb->pfield->b.x1f, pmr->coarse_b_.x1f,
                               pb->cis, pb->cie+1, pb->cjs, pb->cje, pb->cks, pb->cke);
          BufferUtility::Pack3DData(pmr->coarse_b_.x1f, sendbuf[k],
                         pb->cis, pb->cie+1, pb->cjs, pb->cje, pb->cks, pb->cke, p);
          pmr->RestrictFieldX2(pb->pfield->b.x2f, pmr->coarse_b_.x2f,
                               pb->cis, pb->cie, pb->cjs, pb->cje+f2, pb->cks, pb->cke);
          BufferUtility::Pack3DData(pmr->coarse_b_.x2f, sendbuf[k],
                         pb->cis, pb->cie, pb->cjs, pb->cje+f2, pb->cks, pb->cke, p);
          pmr->RestrictFieldX3(pb->pfield->b.x3f, pmr->coarse_b_.x3f,
                               pb->cis, pb->cie, pb->cjs, pb->cje, pb->cks, pb->cke+f3);
          BufferUtility::Pack3DData(pmr->coarse_b_.x3f, sendbuf[k],
                         pb->cis, pb->cie, pb->cjs, pb->cje, pb->cks, pb->cke+f3, p);
        }
        int tag=CreateAMRMPITag(nn-nslist[newrank[nn]], ox1, ox2, ox3);
        MPI_Isend(sendbuf[k], bsf2c, MPI_ATHENA_REAL, newrank[nn],
                  tag, MPI_COMM_WORLD, &(req_send[k]));
        k++;
      }
    }
  }
#endif

  // Step 7. construct a new MeshBlock list
  // move the data within the node
  MeshBlock *newlist=NULL;
  RegionSize block_size=pblock->block_size;
  enum BoundaryFlag block_bcs[6];

  for(int n=nbs; n<=nbe; n++) {
    int on=newtoold[n];
    if((ranklist[on]==Globals::my_rank) && (loclist[on].level == newloc[n].level)) {
      // on the same node and same level -> just move it
      MeshBlock* pob=FindMeshBlock(on);
      if(pob->prev==NULL) pblock=pob->next;
      else pob->prev->next=pob->next;
      if(pob->next!=NULL) pob->next->prev=pob->prev;
      pob->next=NULL;
      if(n==nbs) { // first
        pob->prev=NULL;
        newlist=pmb=pob;
      }
      else {
        pmb->next=pob;
        pob->prev=pmb;
        pmb=pmb->next;
      }
      pmb->gid=n; pmb->lid=n-nbs;
    }
    else {
      // on a different level or node - create a new block
      SetBlockSizeAndBoundaries(newloc[n], block_size, block_bcs);
      if(n==nbs) { // first
        newlist = new MeshBlock(n, n-nbs, newloc[n], block_size, block_bcs, this, pin, true);
        pmb=newlist;
      }
      else {
        pmb->next = new MeshBlock(n, n-nbs, newloc[n], block_size, block_bcs, this, pin, true);
        pmb->next->prev=pmb;
        pmb=pmb->next;
      }
      // fill the conservative variables
      if((loclist[on].level>newloc[n].level)) { // fine to coarse
        for(int ll=0; ll<nlbl; ll++) {
          if(ranklist[on+ll]!=Globals::my_rank) continue;
          // on the same node - restriction
          MeshBlock* pob=FindMeshBlock(on+ll);
          MeshRefinement *pmr=pob->pmr;
          pmr->RestrictCellCenteredValues(pob->phydro->u, pmr->coarse_cons_,
               0, NHYDRO-1, pob->cis, pob->cie, pob->cjs, pob->cje, pob->cks, pob->cke);
          int is=pmb->is+(loclist[on+ll].lx1&1L)*pmb->block_size.nx1/2;
          int js=pmb->js+(loclist[on+ll].lx2&1L)*pmb->block_size.nx2/2;
          int ks=pmb->ks+(loclist[on+ll].lx3&1L)*pmb->block_size.nx3/2;
          AthenaArray<Real> &src=pmr->coarse_cons_;
          AthenaArray<Real> &dst=pmb->phydro->u;
          for(int nv=0; nv<NHYDRO; nv++) {
            for(int k=ks, fk=pob->cks; fk<=pob->cke; k++, fk++) {
              for(int j=js, fj=pob->cjs; fj<=pob->cje; j++, fj++) {
                for(int i=is, fi=pob->cis; fi<=pob->cie; i++, fi++)
                  dst(nv, k, j, i)=src(nv, fk, fj, fi);
          }}}
          if(MAGNETIC_FIELDS_ENABLED) {
            pmr->RestrictFieldX1(pob->pfield->b.x1f, pmr->coarse_b_.x1f,
                         pob->cis, pob->cie+1, pob->cjs, pob->cje, pob->cks, pob->cke);
            pmr->RestrictFieldX2(pob->pfield->b.x2f, pmr->coarse_b_.x2f,
                         pob->cis, pob->cie, pob->cjs, pob->cje+f2, pob->cks, pob->cke);
            pmr->RestrictFieldX3(pob->pfield->b.x3f, pmr->coarse_b_.x3f,
                         pob->cis, pob->cie, pob->cjs, pob->cje, pob->cks, pob->cke+f3);
            FaceField &src=pmr->coarse_b_;
            FaceField &dst=pmb->pfield->b;
            for(int k=ks, fk=pob->cks; fk<=pob->cke; k++, fk++) {
              for(int j=js, fj=pob->cjs; fj<=pob->cje; j++, fj++) {
                for(int i=is, fi=pob->cis; fi<=pob->cie+1; i++, fi++)
                  dst.x1f(k, j, i)=src.x1f(fk, fj, fi);
            }}
            for(int k=ks, fk=pob->cks; fk<=pob->cke; k++, fk++) {
              for(int j=js, fj=pob->cjs; fj<=pob->cje+f2; j++, fj++) {
                for(int i=is, fi=pob->cis; fi<=pob->cie; i++, fi++)
                  dst.x2f(k, j, i)=src.x2f(fk, fj, fi);
            }}
            if(pmb->block_size.nx2==1) {
              int ie=is+block_size.nx1/2-1;
              for(int i=is; i<=ie; i++)
                dst.x2f(pmb->ks, pmb->js+1, i)=dst.x2f(pmb->ks, pmb->js, i);
            }
            for(int k=ks, fk=pob->cks; fk<=pob->cke+f3; k++, fk++) {
              for(int j=js, fj=pob->cjs; fj<=pob->cje; j++, fj++) {
                for(int i=is, fi=pob->cis; fi<=pob->cie; i++, fi++)
                  dst.x3f(k, j, i)=src.x3f(fk, fj, fi);
            }}
            if(pmb->block_size.nx3==1) {
              int ie=is+block_size.nx1/2-1, je=js+block_size.nx2/2-1;
              for(int j=js; j<=je; j++) {
                for(int i=is; i<=ie; i++)
                  dst.x3f(pmb->ks+1, j, i)=dst.x3f(pmb->ks, j, i);
              }
            }
          }
        }
      }
      else if((loclist[on].level < newloc[n].level) && (ranklist[on]==Globals::my_rank)) {
        // coarse to fine on the same node - prolongation
        if(ranklist[on]!=Globals::my_rank) continue;
        MeshBlock* pob=FindMeshBlock(on);
        MeshRefinement *pmr=pmb->pmr;
        int is=pob->cis-1, ie=pob->cie+1, js=pob->cjs-f2,
            je=pob->cje+f2, ks=pob->cks-f3, ke=pob->cke+f3;
        int cis=(newloc[n].lx1&1L)*pob->block_size.nx1/2+pob->is-1;
        int cjs=(newloc[n].lx2&1L)*pob->block_size.nx2/2+pob->js-f2;
        int cks=(newloc[n].lx3&1L)*pob->block_size.nx3/2+pob->ks-f3;
        AthenaArray<Real> &src=pob->phydro->u;
        AthenaArray<Real> &dst=pmr->coarse_cons_;
        // fill the coarse buffer
        for(int nv=0; nv<NHYDRO; nv++) {
          for(int k=ks, ck=cks; k<=ke; k++, ck++) {
            for(int j=js, cj=cjs; j<=je; j++, cj++) {
              for(int i=is, ci=cis; i<=ie; i++, ci++)
                dst(nv, k, j, i)=src(nv, ck, cj, ci);
        }}}
        pmr->ProlongateCellCenteredValues(dst, pmb->phydro->u, 0, NHYDRO-1,
                                          is, ie, js, je, ks, ke);
        if(MAGNETIC_FIELDS_ENABLED) {
          FaceField &src=pob->pfield->b;
          FaceField &dst=pmr->coarse_b_;
          for(int k=ks, ck=cks; k<=ke; k++, ck++) {
            for(int j=js, cj=cjs; j<=je; j++, cj++) {
              for(int i=is, ci=cis; i<=ie+1; i++, ci++)
                dst.x1f(k, j, i)=src.x1f(ck, cj, ci);
          }}
          for(int k=ks, ck=cks; k<=ke; k++, ck++) {
            for(int j=js, cj=cjs; j<=je+f2; j++, cj++) {
              for(int i=is, ci=cis; i<=ie; i++, ci++)
                dst.x2f(k, j, i)=src.x2f(ck, cj, ci);
          }}
          for(int k=ks, ck=cks; k<=ke+f3; k++, ck++) {
            for(int j=js, cj=cjs; j<=je; j++, cj++) {
              for(int i=is, ci=cis; i<=ie; i++, ci++)
                dst.x3f(k, j, i)=src.x3f(ck, cj, ci);
          }}
          pmr->ProlongateSharedFieldX1(dst.x1f, pmb->pfield->b.x1f,
                                       pob->is, ie+1, js, je, ks, ke);
          pmr->ProlongateSharedFieldX2(dst.x2f, pmb->pfield->b.x2f,
                                       is, ie, js, je+f2, ks, ke);
          pmr->ProlongateSharedFieldX3(dst.x3f, pmb->pfield->b.x3f,
                                       is, ie, js, je, ks, ke+f3);
          pmr->ProlongateInternalField(pmb->pfield->b, is, ie, js, je, ks, ke);
        }
      }
    }
  }

  // discard remaining MeshBlocks
  // they could be reused, but for the moment, just throw them away for simplicity
  if(pblock!=NULL) {
    while(pblock->next != NULL)
      delete pblock->next;
    delete pblock;
  }

  // Replace the MeshBlock list
  pblock=newlist;

  // Step 8. Receive the data and load into MeshBlocks
  // This is a test: try MPI_Waitall later.
#ifdef MPI_PARALLEL
  if(nrecv!=0) {
    int k=0;
    for(int n=nbs; n<=nbe; n++) { 
      int on=newtoold[n];
      LogicalLocation &oloc=loclist[on];
      LogicalLocation &nloc=newloc[n];
      MeshBlock *pb=FindMeshBlock(n);
      if(oloc.level==nloc.level) { // same
        if(ranklist[on]==Globals::my_rank) continue;
        MPI_Wait(&(req_recv[k]), MPI_STATUS_IGNORE);
        int p=0;
        BufferUtility::Unpack4DData(recvbuf[k], pb->phydro->u, 0, NHYDRO-1,
                       pb->is, pb->ie, pb->js, pb->je, pb->ks, pb->ke, p);
        if(MAGNETIC_FIELDS_ENABLED) {
          FaceField &dst=pb->pfield->b;
          BufferUtility::Unpack3DData(recvbuf[k], dst.x1f,
                         pb->is, pb->ie+1, pb->js, pb->je, pb->ks, pb->ke, p);
          BufferUtility::Unpack3DData(recvbuf[k], dst.x2f,
                         pb->is, pb->ie, pb->js, pb->je+f2, pb->ks, pb->ke, p);
          BufferUtility::Unpack3DData(recvbuf[k], dst.x3f,
                         pb->is, pb->ie, pb->js, pb->je, pb->ks, pb->ke+f3, p);
          if(pb->block_size.nx2==1) {
            for(int i=pb->is; i<=pb->ie; i++)
              dst.x2f(pb->ks, pb->js+1, i)=dst.x2f(pb->ks, pb->js, i);
          }
          if(pb->block_size.nx3==1) {
            for(int j=pb->js; j<=pb->je; j++) {
              for(int i=pb->is; i<=pb->ie; i++)
                dst.x3f(pb->ks+1, j, i)=dst.x3f(pb->ks, j, i);
            }
          }
        }
        k++;
      }
      else if(oloc.level>nloc.level) { // f2c
        for(int l=0; l<nlbl; l++) {
          if(ranklist[on+l]==Globals::my_rank) continue;
          LogicalLocation &lloc=loclist[on+l];
          int ox1=lloc.lx1&1L, ox2=lloc.lx2&1L, ox3=lloc.lx3&1L;
          int p=0, is, ie, js, je, ks, ke;
          if(ox1==0) is=pb->is,                      ie=pb->is+pb->block_size.nx1/2-1;
          else       is=pb->is+pb->block_size.nx1/2, ie=pb->ie;
          if(ox2==0) js=pb->js,                      je=pb->js+pb->block_size.nx2/2-f2;
          else       js=pb->js+pb->block_size.nx2/2, je=pb->je;
          if(ox3==0) ks=pb->ks,                      ke=pb->ks+pb->block_size.nx3/2-f3;
          else       ks=pb->ks+pb->block_size.nx3/2, ke=pb->ke;
          MPI_Wait(&(req_recv[k]), MPI_STATUS_IGNORE);
          BufferUtility::Unpack4DData(recvbuf[k], pb->phydro->u, 0, NHYDRO-1,
                         is, ie, js, je, ks, ke, p);
          if(MAGNETIC_FIELDS_ENABLED) {
            FaceField &dst=pb->pfield->b;
            BufferUtility::Unpack3DData(recvbuf[k], dst.x1f,
                           is, ie+1, js, je, ks, ke, p);
            BufferUtility::Unpack3DData(recvbuf[k], dst.x2f,
                           is, ie, js, je+f2, ks, ke, p);
            BufferUtility::Unpack3DData(recvbuf[k], dst.x3f,
                           is, ie, js, je, ks, ke+f3, p);
            if(pb->block_size.nx2==1) {
              for(int i=is; i<=ie; i++)
                dst.x2f(pb->ks, pb->js+1, i)=dst.x2f(pb->ks, pb->js, i);
            }
            if(pb->block_size.nx3==1) {
              for(int j=js; j<=je; j++) {
                for(int i=is; i<=ie; i++)
                  dst.x3f(pb->ks+1, j, i)=dst.x3f(pb->ks, j, i);
              }
            }
          }
          k++;
        }
      }
      else { // c2f
        if(ranklist[on]==Globals::my_rank) continue;
        MeshRefinement *pmr=pb->pmr;
        int p=0;
        int is=pb->cis-1, ie=pb->cie+1, js=pb->cjs-f2,
            je=pb->cje+f2, ks=pb->cks-f3, ke=pb->cke+f3;
        MPI_Wait(&(req_recv[k]), MPI_STATUS_IGNORE);
        BufferUtility::Unpack4DData(recvbuf[k], pmr->coarse_cons_,
                                    0, NHYDRO-1, is, ie, js, je, ks, ke, p);
        pmr->ProlongateCellCenteredValues(pmr->coarse_cons_, pb->phydro->u, 0, NHYDRO-1,
                                          is, ie, js, je, ks, ke);
        if(MAGNETIC_FIELDS_ENABLED) {
          BufferUtility::Unpack3DData(recvbuf[k], pmr->coarse_b_.x1f,
                                      is, ie+1, js, je, ks, ke, p);
          BufferUtility::Unpack3DData(recvbuf[k], pmr->coarse_b_.x2f,
                                      is, ie, js, je+f2, ks, ke, p);
          BufferUtility::Unpack3DData(recvbuf[k], pmr->coarse_b_.x3f,
                                      is, ie, js, je, ks, ke+f3, p);
          pmr->ProlongateSharedFieldX1(pmr->coarse_b_.x1f, pb->pfield->b.x1f,
                                       is, ie+1, js, je, ks, ke);
          pmr->ProlongateSharedFieldX2(pmr->coarse_b_.x2f, pb->pfield->b.x2f,
                                       is, ie, js, je+f2, ks, ke);
          pmr->ProlongateSharedFieldX3(pmr->coarse_b_.x3f, pb->pfield->b.x3f,
                                       is, ie, js, je, ks, ke+f3);
          pmr->ProlongateInternalField(pb->pfield->b, is, ie, js, je, ks, ke);
        }
        k++;
      }
    }
  }
#endif

  // deallocate arrays
  delete [] loclist;
  delete [] ranklist;
  delete [] costlist;
  delete [] newtoold;
  delete [] oldtonew;
#ifdef MPI_PARALLEL
  if(nsend!=0) {
    MPI_Waitall(nsend, req_send, MPI_STATUSES_IGNORE);
    for(int n=0;n<nsend;n++)
      delete [] sendbuf[n];
    delete [] sendbuf;
    delete [] req_send;
  }
  if(nrecv!=0) {
    for(int n=0;n<nrecv;n++)
      delete [] recvbuf[n];
    delete [] recvbuf;
    delete [] req_recv;
  }
#endif

  // update the lists
  loclist = newloc;
  ranklist = newrank;
  costlist = newcost;

  // re-initialize the MeshBlocks
  pmb=pblock;
  while(pmb!=NULL) {
    pmb->SearchAndSetNeighbors(tree, ranklist, nslist);
    pmb=pmb->next;
  }
  Initialize(2, pin);

  return;
}

//----------------------------------------------------------------------------------------
//! \fn unsigned int CreateAMRMPITag(int lid, int ox1, int ox2, int ox3)
//  \brief calculate an MPI tag for AMR block transfer
// tag = local id of destination (23) + ox1(1) + ox2(1) + ox3(1) + physics(5)

unsigned int Mesh::CreateAMRMPITag(int lid, int ox1, int ox2, int ox3)
{
  return (lid<<8) | (ox1<<7)| (ox2<<6) | (ox3<<5) | TAG_AMR;
}<|MERGE_RESOLUTION|>--- conflicted
+++ resolved
@@ -1188,12 +1188,7 @@
     while (pmb != NULL)  {
       phydro=pmb->phydro;
       pfield=pmb->pfield;
-<<<<<<< HEAD
       pmb->pbval->SendCellCenteredBoundaryBuffers(phydro->u, HYDRO_CONS);
-=======
-      pgrav=pmb->pgrav;
-      pmb->pbval->SendHydroBoundaryBuffers(phydro->u, true);
->>>>>>> c2744fe4
       if (MAGNETIC_FIELDS_ENABLED)
         pmb->pbval->SendFieldBoundaryBuffers(pfield->b);
       if (SELF_GRAVITY_ENABLED)
