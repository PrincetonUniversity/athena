//========================================================================================
// Athena++ astrophysical MHD code
// Copyright(C) 2014 James M. Stone <jmstone@princeton.edu> and other code contributors
// Licensed under the 3-clause BSD License, see LICENSE file for details
//========================================================================================
//! \file mesh.cpp
//  \brief implementation of functions in Mesh class

// C/C++ headers
#include <cfloat>     // FLT_MAX
#include <cmath>      // std::abs(), pow()
#include <iostream>
#include <sstream>
#include <stdexcept>  // runtime_error
#include <string>     // c_str()
#include <algorithm>  // sort
#include <iomanip>
#include <stdlib.h>
#include <string.h>  // memcpy

// Athena++ classes headers
#include "../athena.hpp"
#include "../globals.hpp"
#include "../athena_arrays.hpp"
#include "../coordinates/coordinates.hpp"
#include "../hydro/hydro.hpp"
#include "../field/field.hpp"
#include "../fft/athena_fft.hpp"
#include "../fft/turbulence.hpp"
#include "../gravity/fftgravity.hpp"
#include "../multigrid/multigrid.hpp"
#include "../gravity/gravity.hpp"
#include "../gravity/mggravity.hpp"
#include "../bvals/bvals.hpp"
#include "../eos/eos.hpp"
#include "../parameter_input.hpp"
#include "../outputs/io_wrapper.hpp"
#include "../utils/buffer_utils.hpp"
#include "../reconstruct/reconstruction.hpp"
#include "mesh_refinement.hpp"
#include "meshblock_tree.hpp"
#include "mesh.hpp"

// MPI/OpenMP header
#ifdef MPI_PARALLEL
#include <mpi.h>
#endif

#ifdef OPENMP_PARALLEL
#include <omp.h>
#endif

//----------------------------------------------------------------------------------------
// Mesh constructor, builds mesh at start of calculation using parameters in input file

Mesh::Mesh(ParameterInput *pin, int mesh_test)
{
  std::stringstream msg;
  RegionSize block_size;
  MeshBlock *pfirst;
  enum BoundaryFlag block_bcs[6];
  int nbmax, dim;

  // mesh test
  if(mesh_test>0) Globals::nranks=mesh_test;

  // read time and cycle limits from input file
  start_time = pin->GetOrAddReal("time","start_time",0.0);
  tlim       = pin->GetReal("time","tlim");
  cfl_number = pin->GetReal("time","cfl_number");
  ncycle_out = pin->GetOrAddInteger("time","ncycle_out",1);
  time = start_time;
  dt   = (FLT_MAX*0.4);
  nbnew=0; nbdel=0;

  four_pi_G_=0.0, grav_eps_=-1.0;

  turb_flag = 0;

  nlim = pin->GetOrAddInteger("time","nlim",-1);
  ncycle = 0;
  nint_user_mesh_data_=0;
  nreal_user_mesh_data_=0;
  nuser_history_output_=0;

  // read number of OpenMP threads for mesh
  num_mesh_threads_ = pin->GetOrAddInteger("mesh","num_threads",1);
  if (num_mesh_threads_ < 1) {
    msg << "### FATAL ERROR in Mesh constructor" << std::endl
        << "Number of OpenMP threads must be >= 1, but num_threads="
        << num_mesh_threads_ << std::endl;
    throw std::runtime_error(msg.str().c_str());
  }

  // read number of grid cells in root level of mesh from input file.
  mesh_size.nx1 = pin->GetInteger("mesh","nx1");
  if (mesh_size.nx1 < 4) {
    msg << "### FATAL ERROR in Mesh constructor" << std::endl
        << "In mesh block in input file nx1 must be >= 4, but nx1="
        << mesh_size.nx1 << std::endl;
    throw std::runtime_error(msg.str().c_str());
  }

  mesh_size.nx2 = pin->GetInteger("mesh","nx2");
  if (mesh_size.nx2 < 1) {
    msg << "### FATAL ERROR in Mesh constructor" << std::endl
        << "In mesh block in input file nx2 must be >= 1, but nx2="
        << mesh_size.nx2 << std::endl;
    throw std::runtime_error(msg.str().c_str());
  }

  mesh_size.nx3 = pin->GetInteger("mesh","nx3");
  if (mesh_size.nx3 < 1) {
    msg << "### FATAL ERROR in Mesh constructor" << std::endl
        << "In mesh block in input file nx3 must be >= 1, but nx3="
        << mesh_size.nx3 << std::endl;
    throw std::runtime_error(msg.str().c_str());
  }
  if (mesh_size.nx2 == 1 && mesh_size.nx3 > 1) {
    msg << "### FATAL ERROR in Mesh constructor" << std::endl
        << "In mesh block in input file: nx2=1, nx3=" << mesh_size.nx3
        << ", 2D problems in x1-x3 plane not supported" << std::endl;
    throw std::runtime_error(msg.str().c_str());
  }

  dim=1;
  if(mesh_size.nx2>1) dim=2;
  if(mesh_size.nx3>1) dim=3;

  // check cfl_number
  if(cfl_number > 1.0 && dim==1) {
    msg << "### FATAL ERROR in Mesh constructor" << std::endl
        << "The CFL number must be smaller than 1.0 in 1D simulation" << std::endl;
    throw std::runtime_error(msg.str().c_str());
  }
  if(cfl_number > 0.5 && dim==2) {
    msg << "### FATAL ERROR in Mesh constructor" << std::endl
        << "The CFL number must be smaller than 0.5 in 2D simulation" << std::endl;
    throw std::runtime_error(msg.str().c_str());
  }
  if(cfl_number > 1.0/3.0 && dim==3) {
    msg << "### FATAL ERROR in Mesh constructor" << std::endl
        << "The CFL number must be smaller than 1/3 in 3D simulation" << std::endl;
    throw std::runtime_error(msg.str().c_str());
  }

  // read physical size of mesh (root level) from input file.
  mesh_size.x1min = pin->GetReal("mesh","x1min");
  mesh_size.x2min = pin->GetReal("mesh","x2min");
  mesh_size.x3min = pin->GetReal("mesh","x3min");

  mesh_size.x1max = pin->GetReal("mesh","x1max");
  mesh_size.x2max = pin->GetReal("mesh","x2max");
  mesh_size.x3max = pin->GetReal("mesh","x3max");

  if (mesh_size.x1max <= mesh_size.x1min) {
    msg << "### FATAL ERROR in Mesh constructor" << std::endl
        << "Input x1max must be larger than x1min: x1min=" << mesh_size.x1min
        << " x1max=" << mesh_size.x1max << std::endl;
    throw std::runtime_error(msg.str().c_str());
  }
  if (mesh_size.x2max <= mesh_size.x2min) {
    msg << "### FATAL ERROR in Mesh constructor" << std::endl
        << "Input x2max must be larger than x2min: x2min=" << mesh_size.x2min
        << " x2max=" << mesh_size.x2max << std::endl;
    throw std::runtime_error(msg.str().c_str());
  }
  if (mesh_size.x3max <= mesh_size.x3min) {
    msg << "### FATAL ERROR in Mesh constructor" << std::endl
        << "Input x3max must be larger than x3min: x3min=" << mesh_size.x3min
        << " x3max=" << mesh_size.x3max << std::endl;
    throw std::runtime_error(msg.str().c_str());
  }

  // read ratios of grid cell size in each direction
  block_size.x1rat = mesh_size.x1rat = pin->GetOrAddReal("mesh","x1rat",1.0);
  block_size.x2rat = mesh_size.x2rat = pin->GetOrAddReal("mesh","x2rat",1.0);
  block_size.x3rat = mesh_size.x3rat = pin->GetOrAddReal("mesh","x3rat",1.0);

  if (std::abs(mesh_size.x1rat - 1.0) > 0.1) {
    msg << "### FATAL ERROR in Mesh constructor" << std::endl
        << "Ratio of cell sizes must be 0.9 <= x1rat <= 1.1, x1rat="
        << mesh_size.x1rat << std::endl;
    throw std::runtime_error(msg.str().c_str());
  }
  if (std::abs(mesh_size.x2rat - 1.0) > 0.1) {
    msg << "### FATAL ERROR in Mesh constructor" << std::endl
        << "Ratio of cell sizes must be 0.9 <= x2rat <= 1.1, x2rat="
        << mesh_size.x2rat << std::endl;
    throw std::runtime_error(msg.str().c_str());
  }
  if (std::abs(mesh_size.x3rat - 1.0) > 0.1) {
    msg << "### FATAL ERROR in Mesh constructor" << std::endl
        << "Ratio of cell sizes must be 0.9 <= x3rat <= 1.1, x3rat="
        << mesh_size.x3rat << std::endl;
    throw std::runtime_error(msg.str().c_str());
  }

  // read BC flags for each of the 6 boundaries in turn.
  mesh_bcs[INNER_X1] = GetBoundaryFlag(pin->GetOrAddString("mesh","ix1_bc","none"));
  mesh_bcs[OUTER_X1] = GetBoundaryFlag(pin->GetOrAddString("mesh","ox1_bc","none"));
  mesh_bcs[INNER_X2] = GetBoundaryFlag(pin->GetOrAddString("mesh","ix2_bc","none"));
  mesh_bcs[OUTER_X2] = GetBoundaryFlag(pin->GetOrAddString("mesh","ox2_bc","none"));
  mesh_bcs[INNER_X3] = GetBoundaryFlag(pin->GetOrAddString("mesh","ix3_bc","none"));
  mesh_bcs[OUTER_X3] = GetBoundaryFlag(pin->GetOrAddString("mesh","ox3_bc","none"));

  // read MeshBlock parameters
  block_size.nx1 = pin->GetOrAddInteger("meshblock","nx1",mesh_size.nx1);
  if(dim>=2)
    block_size.nx2 = pin->GetOrAddInteger("meshblock","nx2",mesh_size.nx2);
  else
    block_size.nx2=mesh_size.nx2;
  if(dim==3)
    block_size.nx3 = pin->GetOrAddInteger("meshblock","nx3",mesh_size.nx3);
  else
    block_size.nx3=mesh_size.nx3;

  // check consistency of the block and mesh
  if(mesh_size.nx1%block_size.nx1 != 0
  || mesh_size.nx2%block_size.nx2 != 0
  || mesh_size.nx3%block_size.nx3 != 0) {
    msg << "### FATAL ERROR in Mesh constructor" << std::endl
        << "the mesh must be evenly divisible by the meshblock" << std::endl;
    throw std::runtime_error(msg.str().c_str());
  }
  if(block_size.nx1 <4 || (block_size.nx2<4 && dim>=2)
     || (block_size.nx3<4 && dim==3)) {
    msg << "### FATAL ERROR in Mesh constructor" << std::endl
        << "block_size must be larger than or equal to 4 meshes." << std::endl;
    throw std::runtime_error(msg.str().c_str());
  }

  // calculate the number of the blocks
  nrbx1=mesh_size.nx1/block_size.nx1;
  nrbx2=mesh_size.nx2/block_size.nx2;
  nrbx3=mesh_size.nx3/block_size.nx3;
  nbmax=(nrbx1>nrbx2)?nrbx1:nrbx2;
  nbmax=(nbmax>nrbx3)?nbmax:nrbx3;

  //initialize user-enrollable functions
  if(mesh_size.x1rat!=1.0)
    use_meshgen_fn_[X1DIR]=true;
  else
    use_meshgen_fn_[X1DIR]=false;
  if(mesh_size.x2rat!=1.0)
    use_meshgen_fn_[X2DIR]=true;
  else
    use_meshgen_fn_[X2DIR]=false;
  if(mesh_size.x3rat!=1.0)
    use_meshgen_fn_[X3DIR]=true;
  else
    use_meshgen_fn_[X3DIR]=false;
  MeshGenerator_[X1DIR]=DefaultMeshGeneratorX1;
  MeshGenerator_[X2DIR]=DefaultMeshGeneratorX2;
  MeshGenerator_[X3DIR]=DefaultMeshGeneratorX3;
  for(int dir=0; dir<6; dir++)
    BoundaryFunction_[dir]=NULL;
  AMRFlag_=NULL;
  UserSourceTerm_=NULL;
  UserTimeStep_=NULL;
  MGBoundaryFunction_[INNER_X1]=MGPeriodicInnerX1;
  MGBoundaryFunction_[OUTER_X1]=MGPeriodicOuterX1;
  MGBoundaryFunction_[INNER_X2]=MGPeriodicInnerX2;
  MGBoundaryFunction_[OUTER_X2]=MGPeriodicOuterX2;
  MGBoundaryFunction_[INNER_X3]=MGPeriodicInnerX3;
  MGBoundaryFunction_[OUTER_X3]=MGPeriodicOuterX3;


  // calculate the logical root level and maximum level
  for (root_level=0; (1<<root_level)<nbmax; root_level++);
  current_level=root_level;

  // create the root grid
  tree.CreateRootGrid(nrbx1,nrbx2,nrbx3,root_level);

  // SMR / AMR: create finer grids here
  multilevel=false;
  adaptive=false;
  if (pin->GetOrAddString("mesh","refinement","none")=="adaptive")
    adaptive=true, multilevel=true;
  else if (pin->GetOrAddString("mesh","refinement","none")=="static")
    multilevel=true;
  if (adaptive==true) {
    max_level = pin->GetOrAddInteger("mesh","numlevel",1)+root_level-1;
    if(max_level > 63) {
      msg << "### FATAL ERROR in Mesh constructor" << std::endl
          << "The number of the refinement level must be smaller than "
          << 63-root_level+1 << "." << std::endl;
      throw std::runtime_error(msg.str().c_str());
    }
  } else {
    max_level = 63;
  }

  InitUserMeshData(pin);

  if(multilevel==true) {
    if(block_size.nx1%2==1 || (block_size.nx2%2==1 && block_size.nx2>1)
                           || (block_size.nx3%2==1 && block_size.nx3>1)) {
      msg << "### FATAL ERROR in Mesh constructor" << std::endl
      << "The size of MeshBlock must be divisible by 2 in order to use SMR or AMR."
      << std::endl;
      throw std::runtime_error(msg.str().c_str());
    }

    InputBlock *pib = pin->pfirst_block;
    while (pib != NULL) {
      if (pib->block_name.compare(0,10,"refinement") == 0) {
        RegionSize ref_size;
        ref_size.x1min=pin->GetReal(pib->block_name,"x1min");
        ref_size.x1max=pin->GetReal(pib->block_name,"x1max");
        if(dim>=2) {
          ref_size.x2min=pin->GetReal(pib->block_name,"x2min");
          ref_size.x2max=pin->GetReal(pib->block_name,"x2max");
        }
        else {
          ref_size.x2min=mesh_size.x2min;
          ref_size.x2max=mesh_size.x2max;
        }
        if(dim>=3) {
          ref_size.x3min=pin->GetReal(pib->block_name,"x3min");
          ref_size.x3max=pin->GetReal(pib->block_name,"x3max");
        }
        else {
          ref_size.x3min=mesh_size.x3min;
          ref_size.x3max=mesh_size.x3max;
        }
        int ref_lev=pin->GetReal(pib->block_name,"level");
        int lrlev=ref_lev+root_level;
        if(lrlev>current_level) current_level=lrlev;
        // range check
        if(ref_lev<1) {
          msg << "### FATAL ERROR in Mesh constructor" << std::endl
              << "Refinement level must be larger than 0 (root level = 0)" << std::endl;
          throw std::runtime_error(msg.str().c_str());
        }
        if(lrlev > max_level) {
          msg << "### FATAL ERROR in Mesh constructor" << std::endl
              << "Refinement level exceeds the maximum level (specify maxlevel in <mesh> if adaptive)."
              << std::endl;
          throw std::runtime_error(msg.str().c_str());
        }
        if(ref_size.x1min > ref_size.x1max || ref_size.x2min > ref_size.x2max
        || ref_size.x3min > ref_size.x3max)  {
          msg << "### FATAL ERROR in Mesh constructor" << std::endl
              << "Invalid refinement region is specified."<<  std::endl;
          throw std::runtime_error(msg.str().c_str());
        }
        if(ref_size.x1min < mesh_size.x1min || ref_size.x1max > mesh_size.x1max
        || ref_size.x2min < mesh_size.x2min || ref_size.x2max > mesh_size.x2max
        || ref_size.x3min < mesh_size.x3min || ref_size.x3max > mesh_size.x3max) {
          msg << "### FATAL ERROR in Mesh constructor" << std::endl
              << "Refinement region must be smaller than the whole mesh." << std::endl;
          throw std::runtime_error(msg.str().c_str());
        }
        // find the logical range in the ref_level
        // note: if this is too slow, this should be replaced with bi-section search.
        long int lx1min=0, lx1max=0, lx2min=0, lx2max=0, lx3min=0, lx3max=0;
        long int lxmax=nrbx1*(1L<<ref_lev);
        for(lx1min=0;lx1min<lxmax;lx1min++) {
          if(MeshGenerator_[X1DIR]((Real)(lx1min+1)/lxmax,mesh_size)>ref_size.x1min)
            break;
        }
        for(lx1max=lx1min;lx1max<lxmax;lx1max++) {
          if(MeshGenerator_[X1DIR]((Real)(lx1max+1)/lxmax,mesh_size)>=ref_size.x1max)
            break;
        }
        if(lx1min%2==1) lx1min--;
        if(lx1max%2==0) lx1max++;
        if(dim>=2) { // 2D or 3D
          lxmax=nrbx2*(1L<<ref_lev);
          for(lx2min=0;lx2min<lxmax;lx2min++) {
            if(MeshGenerator_[X2DIR]((Real)(lx2min+1)/lxmax,mesh_size)>ref_size.x2min)
              break;
          }
          for(lx2max=lx2min;lx2max<lxmax;lx2max++) {
            if(MeshGenerator_[X2DIR]((Real)(lx2max+1)/lxmax,mesh_size)>=ref_size.x2max)
              break;
          }
          if(lx2min%2==1) lx2min--;
          if(lx2max%2==0) lx2max++;
        }
        if(dim==3) { // 3D
          lxmax=nrbx3*(1L<<ref_lev);
          for(lx3min=0;lx3min<lxmax;lx3min++) {
            if(MeshGenerator_[X3DIR]((Real)(lx3min+1)/lxmax,mesh_size)>ref_size.x3min)
              break;
          }
          for(lx3max=lx3min;lx3max<lxmax;lx3max++) {
            if(MeshGenerator_[X3DIR]((Real)(lx3max+1)/lxmax,mesh_size)>=ref_size.x3max)
              break;
          }
          if(lx3min%2==1) lx3min--;
          if(lx3max%2==0) lx3max++;
        }
        // create the finest level
        if(dim==1) {
          for(long int i=lx1min; i<lx1max; i+=2) {
            LogicalLocation nloc;
            nloc.level=lrlev, nloc.lx1=i, nloc.lx2=0, nloc.lx3=0;
            int nnew;
            tree.AddMeshBlock(tree,nloc,dim,mesh_bcs,nrbx1,nrbx2,nrbx3,root_level,nnew);
          }
        }
        if(dim==2) {
          for(long int j=lx2min; j<lx2max; j+=2) {
            for(long int i=lx1min; i<lx1max; i+=2) {
              LogicalLocation nloc;
              nloc.level=lrlev, nloc.lx1=i, nloc.lx2=j, nloc.lx3=0;
              int nnew;
              tree.AddMeshBlock(tree,nloc,dim,mesh_bcs,nrbx1,nrbx2,nrbx3,root_level,nnew);
            }
          }
        }
        if(dim==3) {
          for(long int k=lx3min; k<lx3max; k+=2) {
            for(long int j=lx2min; j<lx2max; j+=2) {
              for(long int i=lx1min; i<lx1max; i+=2) {
                LogicalLocation nloc;
                nloc.level=lrlev, nloc.lx1=i, nloc.lx2=j, nloc.lx3=k;
                int nnew;
                tree.AddMeshBlock(tree,nloc,dim,mesh_bcs,nrbx1,nrbx2,nrbx3,root_level,nnew);
              }
            }
          }
        }
      }
      pib=pib->pnext;
    }
  }

  // initial mesh hierarchy construction is completed here

  tree.CountMeshBlock(nbtotal);
  loclist=new LogicalLocation[nbtotal];
  tree.GetMeshBlockList(loclist,NULL,nbtotal);

#ifdef MPI_PARALLEL
  // check if there are sufficient blocks
  if(nbtotal < Globals::nranks) {
    if(mesh_test==0) {
      msg << "### FATAL ERROR in Mesh constructor" << std::endl
          << "Too few mesh blocks: nbtotal ("<< nbtotal <<") < nranks ("
          << Globals::nranks << ")" << std::endl;
      throw std::runtime_error(msg.str().c_str());
    } else { // test
      std::cout << "### Warning in Mesh constructor" << std::endl
          << "Too few mesh blocks: nbtotal ("<< nbtotal <<") < nranks ("
          << Globals::nranks << ")" << std::endl;
    }
  }
#endif

  ranklist=new int[nbtotal];
  nslist=new int[Globals::nranks];
  nblist=new int[Globals::nranks];
  costlist=new Real[nbtotal];
  if(adaptive==true) { // allocate arrays for AMR
    nref = new int [Globals::nranks];
    nderef = new int [Globals::nranks];
    rdisp = new int [Globals::nranks];
    ddisp = new int [Globals::nranks];
    bnref = new int [Globals::nranks];
    bnderef = new int [Globals::nranks];
    brdisp = new int [Globals::nranks];
    bddisp = new int [Globals::nranks];
  }

  // initialize cost array with the simplest estimate; all the blocks are equal
  for(int i=0;i<nbtotal;i++) costlist[i]=1.0;

  LoadBalance(costlist, ranklist, nslist, nblist, nbtotal);

  // Output some diagnostic information to terminal

  // Output MeshBlock list and quit (mesh test only); do not create meshes
  if (mesh_test>0) {
    if (Globals::my_rank==0) OutputMeshStructure(dim);
    return;
  }

  // set gravity flag
  gflag=0;
  if(SELF_GRAVITY_ENABLED) gflag=1;
//  if(SELF_GRAVITY_ENABLED==2 && ...) // independent allocation
//    gflag=2;

  // create MeshBlock list for this process
  int nbs=nslist[Globals::my_rank];
  int nbe=nbs+nblist[Globals::my_rank]-1;
  // create MeshBlock list for this process
  for(int i=nbs;i<=nbe;i++) {
    SetBlockSizeAndBoundaries(loclist[i], block_size, block_bcs);
    // create a block and add into the link list
    if(i==nbs) {
      pblock = new MeshBlock(i, i-nbs, loclist[i], block_size, block_bcs, this,
                             pin, gflag);
      pfirst = pblock;
    }
    else {
      pblock->next = new MeshBlock(i, i-nbs, loclist[i], block_size, block_bcs,
                                   this, pin, gflag);
      pblock->next->prev = pblock;
      pblock = pblock->next;
    }
    pblock->pbval->SearchAndSetNeighbors(tree, ranklist, nslist);
  }
  pblock=pfirst;

  if (SELF_GRAVITY_ENABLED==1)
    pfgrd = new FFTGravityDriver(this, pin);
  else if (SELF_GRAVITY_ENABLED==2)
    pmgrd = new MGGravityDriver(this, MGBoundaryFunction_, pin);

  if (turb_flag > 0)
    ptrbd = new TurbulenceDriver(this, pin);
}

//----------------------------------------------------------------------------------------
// Mesh constructor for restarts. Load the restart file

Mesh::Mesh(ParameterInput *pin, IOWrapper& resfile, int mesh_test)
{
  std::stringstream msg;
  RegionSize block_size;
  enum BoundaryFlag block_bcs[6];
  MeshBlock *pfirst;
  int i, dim;
  IOWrapperSize_t *offset, datasize, listsize, headeroffset;

  // mesh test
  if(mesh_test>0) Globals::nranks=mesh_test;

  // read time and cycle limits from input file
  start_time = pin->GetOrAddReal("time","start_time",0.0);
  tlim       = pin->GetReal("time","tlim");
  cfl_number = pin->GetReal("time","cfl_number");
  ncycle_out = pin->GetOrAddInteger("time","ncycle_out",1);
  nlim = pin->GetOrAddInteger("time","nlim",-1);
  nint_user_mesh_data_=0;
  nreal_user_mesh_data_=0;
  nuser_history_output_=0;

  four_pi_G_=0.0, grav_eps_=-1.0;

  turb_flag = 0;

  nbnew=0; nbdel=0;

  // read number of OpenMP threads for mesh
  num_mesh_threads_ = pin->GetOrAddInteger("mesh","num_threads",1);
  if (num_mesh_threads_ < 1) {
    msg << "### FATAL ERROR in Mesh constructor" << std::endl
        << "Number of OpenMP threads must be >= 1, but num_threads="
        << num_mesh_threads_ << std::endl;
    throw std::runtime_error(msg.str().c_str());
  }

  // read BC flags for each of the 6 boundaries
  mesh_bcs[INNER_X1] = GetBoundaryFlag(pin->GetOrAddString("mesh","ix1_bc","none"));
  mesh_bcs[OUTER_X1] = GetBoundaryFlag(pin->GetOrAddString("mesh","ox1_bc","none"));
  mesh_bcs[INNER_X2] = GetBoundaryFlag(pin->GetOrAddString("mesh","ix2_bc","none"));
  mesh_bcs[OUTER_X2] = GetBoundaryFlag(pin->GetOrAddString("mesh","ox2_bc","none"));
  mesh_bcs[INNER_X3] = GetBoundaryFlag(pin->GetOrAddString("mesh","ix3_bc","none"));
  mesh_bcs[OUTER_X3] = GetBoundaryFlag(pin->GetOrAddString("mesh","ox3_bc","none"));

  // get the end of the header
  headeroffset=resfile.GetPosition();
  // read the restart file
  // the file is already open and the pointer is set to after <par_end>
  IOWrapperSize_t headersize = sizeof(int)*3+sizeof(Real)*2
                             + sizeof(RegionSize)+sizeof(IOWrapperSize_t);
  char *headerdata = new char[headersize];
  if(Globals::my_rank==0) { // the master process reads the header data
    if(resfile.Read(headerdata,1,headersize)!=headersize) {
      msg << "### FATAL ERROR in Mesh constructor" << std::endl
          << "The restart file is broken." << std::endl;
      throw std::runtime_error(msg.str().c_str());
    }
  }
#ifdef MPI_PARALLEL
  // then broadcast the header data
  MPI_Bcast(headerdata, headersize, MPI_BYTE, 0, MPI_COMM_WORLD);
#endif
  IOWrapperSize_t hdos = 0;
  memcpy(&nbtotal, &(headerdata[hdos]), sizeof(int));
  hdos+=sizeof(int);
  memcpy(&root_level, &(headerdata[hdos]), sizeof(int));
  hdos+=sizeof(int);
  current_level=root_level;
  memcpy(&mesh_size, &(headerdata[hdos]), sizeof(RegionSize));
  hdos+=sizeof(RegionSize);
  memcpy(&time, &(headerdata[hdos]), sizeof(Real));
  hdos+=sizeof(Real);
  memcpy(&dt, &(headerdata[hdos]), sizeof(Real));
  hdos+=sizeof(Real);
  memcpy(&ncycle, &(headerdata[hdos]), sizeof(int));
  hdos+=sizeof(int);
  memcpy(&datasize, &(headerdata[hdos]), sizeof(IOWrapperSize_t));
  hdos+=sizeof(IOWrapperSize_t);

  delete [] headerdata;

  dim=1;
  if(mesh_size.nx2>1) dim=2;
  if(mesh_size.nx3>1) dim=3;

  // check cfl_number
  if(cfl_number > 1.0 && dim==1) {
    msg << "### FATAL ERROR in Mesh constructor" << std::endl
        << "The CFL number must be smaller than 1.0 in 1D simulation" << std::endl;
    throw std::runtime_error(msg.str().c_str());
  }
  if(cfl_number > 0.5 && dim==2) {
    msg << "### FATAL ERROR in Mesh constructor" << std::endl
        << "The CFL number must be smaller than 0.5 in 2D simulation" << std::endl;
    throw std::runtime_error(msg.str().c_str());
  }
  if(cfl_number > 1.0/3.0 && dim==3) {
    msg << "### FATAL ERROR in Mesh constructor" << std::endl
        << "The CFL number must be smaller than 1/3 in 3D simulation" << std::endl;
    throw std::runtime_error(msg.str().c_str());
  }

  //initialize
  loclist=new LogicalLocation[nbtotal];
  offset=new IOWrapperSize_t[nbtotal];
  costlist=new Real[nbtotal];
  ranklist=new int[nbtotal];
  nslist=new int[Globals::nranks];
  nblist=new int[Globals::nranks];

  block_size.nx1 = pin->GetOrAddInteger("meshblock","nx1",mesh_size.nx1);
  block_size.nx2 = pin->GetOrAddInteger("meshblock","nx2",mesh_size.nx2);
  block_size.nx3 = pin->GetOrAddInteger("meshblock","nx3",mesh_size.nx3);

  // calculate the number of the blocks
  nrbx1=mesh_size.nx1/block_size.nx1;
  nrbx2=mesh_size.nx2/block_size.nx2;
  nrbx3=mesh_size.nx3/block_size.nx3;

  //initialize user-enrollable functions
  if(mesh_size.x1rat!=1.0)
    use_meshgen_fn_[X1DIR]=true;
  else
    use_meshgen_fn_[X1DIR]=false;
  if(mesh_size.x2rat!=1.0)
    use_meshgen_fn_[X2DIR]=true;
  else
    use_meshgen_fn_[X2DIR]=false;
  if(mesh_size.x3rat!=1.0)
    use_meshgen_fn_[X3DIR]=true;
  else
    use_meshgen_fn_[X3DIR]=false;
  MeshGenerator_[X1DIR]=DefaultMeshGeneratorX1;
  MeshGenerator_[X2DIR]=DefaultMeshGeneratorX2;
  MeshGenerator_[X3DIR]=DefaultMeshGeneratorX3;
  for(int dir=0; dir<6; dir++)
    BoundaryFunction_[dir]=NULL;
  AMRFlag_=NULL;
  UserSourceTerm_=NULL;
  UserTimeStep_=NULL;

  multilevel=false;
  adaptive=false;
  if (pin->GetOrAddString("mesh","refinement","none")=="adaptive")
    adaptive=true, multilevel=true;
  else if (pin->GetOrAddString("mesh","refinement","none")=="static")
    multilevel=true;
  if (adaptive==true) {
    max_level = pin->GetOrAddInteger("mesh","numlevel",1)+root_level-1;
    if(max_level > 63) {
      msg << "### FATAL ERROR in Mesh constructor" << std::endl
          << "The number of the refinement level must be smaller than "
          << 63-root_level+1 << "." << std::endl;
      throw std::runtime_error(msg.str().c_str());
    }
  } else {
    max_level = 63;
  }

  InitUserMeshData(pin);

  // read user Mesh data
  IOWrapperSize_t udsize = 0;
  for(int n=0; n<nint_user_mesh_data_; n++)
    udsize+=iuser_mesh_data[n].GetSizeInBytes();
  for(int n=0; n<nreal_user_mesh_data_; n++)
    udsize+=ruser_mesh_data[n].GetSizeInBytes();
  if(udsize!=0) {
    char *userdata = new char[udsize];
    if(Globals::my_rank==0) { // only the master process reads the ID list
      if(resfile.Read(userdata,1,udsize)!=udsize) {
        msg << "### FATAL ERROR in Mesh constructor" << std::endl
            << "The restart file is broken." << std::endl;
        throw std::runtime_error(msg.str().c_str());
      }
    }
#ifdef MPI_PARALLEL
    // then broadcast the ID list
    MPI_Bcast(userdata, udsize, MPI_BYTE, 0, MPI_COMM_WORLD);
#endif

    IOWrapperSize_t udoffset=0;
    for(int n=0; n<nint_user_mesh_data_; n++) {
      memcpy(iuser_mesh_data[n].data(), &(userdata[udoffset]),
             iuser_mesh_data[n].GetSizeInBytes());
      udoffset+=iuser_mesh_data[n].GetSizeInBytes();
    }
    for(int n=0; n<nreal_user_mesh_data_; n++) {
      memcpy(ruser_mesh_data[n].data(), &(userdata[udoffset]),
             ruser_mesh_data[n].GetSizeInBytes());
      udoffset+=ruser_mesh_data[n].GetSizeInBytes();
    }
    delete [] userdata;
  }

  // read the ID list
  listsize=sizeof(LogicalLocation)+sizeof(Real);
  //allocate the idlist buffer
  char *idlist = new char [listsize*nbtotal];
  if(Globals::my_rank==0) { // only the master process reads the ID list
    if(resfile.Read(idlist,listsize,nbtotal)!=nbtotal) {
      msg << "### FATAL ERROR in Mesh constructor" << std::endl
          << "The restart file is broken." << std::endl;
      throw std::runtime_error(msg.str().c_str());
    }
  }
#ifdef MPI_PARALLEL
  // then broadcast the ID list
  MPI_Bcast(idlist, listsize*nbtotal, MPI_BYTE, 0, MPI_COMM_WORLD);
#endif

  int os=0;
  for(int i=0;i<nbtotal;i++) {
    memcpy(&(loclist[i]), &(idlist[os]), sizeof(LogicalLocation));
    os+=sizeof(LogicalLocation);
    memcpy(&(costlist[i]), &(idlist[os]), sizeof(Real));
    os+=sizeof(Real);
    if(loclist[i].level>current_level) current_level=loclist[i].level;
  }
  delete [] idlist;

  // calculate the header offset and seek
  headeroffset+=headersize+udsize+listsize*nbtotal;
  if(Globals::my_rank!=0)
    resfile.Seek(headeroffset);

  // rebuild the Block Tree
  for(int i=0;i<nbtotal;i++)
    tree.AddMeshBlockWithoutRefine(loclist[i],nrbx1,nrbx2,nrbx3,root_level);
  int nnb;
  // check the tree structure, and assign GID
  tree.GetMeshBlockList(loclist, NULL, nnb);
  if(nnb!=nbtotal) {
    msg << "### FATAL ERROR in Mesh constructor" << std::endl
        << "Tree reconstruction failed. The total numbers of the blocks do not match. ("
        << nbtotal << " != " << nnb << ")" << std::endl;
    throw std::runtime_error(msg.str().c_str());
  }

#ifdef MPI_PARALLEL
  if(nbtotal < Globals::nranks) {
    if(mesh_test==0) {
      msg << "### FATAL ERROR in Mesh constructor" << std::endl
          << "Too few mesh blocks: nbtotal ("<< nbtotal <<") < nranks ("
          << Globals::nranks << ")" << std::endl;
      throw std::runtime_error(msg.str().c_str());
    }
    else { // test
      std::cout << "### Warning in Mesh constructor" << std::endl
          << "Too few mesh blocks: nbtotal ("<< nbtotal <<") < nranks ("
          << Globals::nranks << ")" << std::endl;
      return;
    }
  }
#endif

  if(adaptive==true) { // allocate arrays for AMR
    nref = new int [Globals::nranks];
    nderef = new int [Globals::nranks];
    rdisp = new int [Globals::nranks];
    ddisp = new int [Globals::nranks];
    bnref = new int [Globals::nranks];
    bnderef = new int [Globals::nranks];
    brdisp = new int [Globals::nranks];
    bddisp = new int [Globals::nranks];
  }

  LoadBalance(costlist, ranklist, nslist, nblist, nbtotal);

  // Output MeshBlock list and quit (mesh test only); do not create meshes
  if(mesh_test>0) {
    if(Globals::my_rank==0) OutputMeshStructure(dim);
    delete [] offset;
    return;
  }

  // set gravity flag
  gflag=0;
  if(SELF_GRAVITY_ENABLED) gflag=1;
//  if(SELF_GRAVITY_ENABLED==2 && ...) // independent allocation
//    gflag=2;

  // allocate data buffer
  int nb=nblist[Globals::my_rank];
  int nbs=nslist[Globals::my_rank];
  int nbe=nbs+nb-1;
  char *mbdata = new char [datasize*nb];
  // load MeshBlocks (parallel)
  if(resfile.Read_at_all(mbdata, datasize, nb, headeroffset+nbs*datasize)!=nb) {
    msg << "### FATAL ERROR in Mesh constructor" << std::endl
        << "The restart file is broken or input parameters are inconsistent."
        << std::endl;
    throw std::runtime_error(msg.str().c_str());
  }
  for(i=nbs;i<=nbe;i++) {
    int buff_os = datasize * (i-nbs);
    SetBlockSizeAndBoundaries(loclist[i], block_size, block_bcs);
    // create a block and add into the link list
    if(i==nbs) {
      pblock = new MeshBlock(i, i-nbs, this, pin, loclist[i], block_size,
                             block_bcs, costlist[i], mbdata+buff_os, gflag);
      pfirst = pblock;
    }
    else {
      pblock->next = new MeshBlock(i, i-nbs, this, pin, loclist[i], block_size,
                                   block_bcs, costlist[i], mbdata+buff_os, gflag);
      pblock->next->prev = pblock;
      pblock = pblock->next;
    }
    pblock->pbval->SearchAndSetNeighbors(tree, ranklist, nslist);
  }
  pblock=pfirst;
  delete [] mbdata;
  // check consistency
  if(datasize!=pblock->GetBlockSizeInBytes()) {
    msg << "### FATAL ERROR in Mesh constructor" << std::endl
        << "The restart file is broken or input parameters are inconsistent."
        << std::endl;
    throw std::runtime_error(msg.str().c_str());
  }

  // clean up
  delete [] offset;

  if (SELF_GRAVITY_ENABLED==1)
    pfgrd = new FFTGravityDriver(this, pin);
  else if (SELF_GRAVITY_ENABLED==2)
    pmgrd = new MGGravityDriver(this, MGBoundaryFunction_, pin);

  if (turb_flag > 0)
    ptrbd = new TurbulenceDriver(this, pin);
}

//----------------------------------------------------------------------------------------
// destructor

Mesh::~Mesh()
{
  while(pblock->prev != NULL) // should not be true
    delete pblock->prev;
  while(pblock->next != NULL)
    delete pblock->next;
  delete pblock;
  delete [] nslist;
  delete [] nblist;
  delete [] ranklist;
  delete [] costlist;
  delete [] loclist;
  if (SELF_GRAVITY_ENABLED==1) delete pfgrd;
  else if (SELF_GRAVITY_ENABLED==2) delete pmgrd;
  if (turb_flag > 0) delete ptrbd;
  if(adaptive==true) { // deallocate arrays for AMR
    delete [] nref;
    delete [] nderef;
    delete [] rdisp;
    delete [] ddisp;
    delete [] bnref;
    delete [] bnderef;
    delete [] brdisp;
    delete [] bddisp;
  }
  // delete user Mesh data
  for(int n=0; n<nreal_user_mesh_data_; n++)
    ruser_mesh_data[n].DeleteAthenaArray();
  if(nreal_user_mesh_data_>0) delete [] ruser_mesh_data;
  for(int n=0; n<nint_user_mesh_data_; n++)
    iuser_mesh_data[n].DeleteAthenaArray();
  if(nint_user_mesh_data_>0) delete [] iuser_mesh_data;
}

//----------------------------------------------------------------------------------------
//! \fn void Mesh::OutputMeshStructure(int dim)
//  \brief print the mesh structure information

void Mesh::OutputMeshStructure(int dim)
{
  RegionSize block_size;
  enum BoundaryFlag block_bcs[6];
  FILE *fp;

  // open 'mesh_structure.dat' file
  if(dim>=2) {
    if ((fp = fopen("mesh_structure.dat","wb")) == NULL) {
      std::cout << "### ERROR in function Mesh::OutputMeshStructure" << std::endl
                << "Cannot open mesh_structure.dat" << std::endl;
      return;
    }
  }

  // Write overall Mesh structure to stdout and file
  std::cout << std::endl;
  std::cout << "Root grid = " << nrbx1 << " x " << nrbx2 << " x " << nrbx3
            << " MeshBlocks" << std::endl;
  std::cout << "Total number of MeshBlocks = " << nbtotal << std::endl;
  std::cout << "Number of physical refinement levels = "
            << (current_level - root_level) << std::endl;
  std::cout << "Number of logical  refinement levels = " << current_level << std::endl;

  // compute/output number of blocks per level, and cost per level
  int *nb_per_plevel = new int[max_level];
  int *cost_per_plevel = new int[max_level];
  for (int i=0; i<=max_level; ++i) {
    nb_per_plevel[i]=0;
    cost_per_plevel[i]=0;
  }
  for (int i=0; i<nbtotal; i++) {
    nb_per_plevel[(loclist[i].level - root_level)]++;
    cost_per_plevel[(loclist[i].level - root_level)] += costlist[i];
  }
  for(int i=root_level;i<=max_level;i++) {
    if(nb_per_plevel[i-root_level]!=0) {
      std::cout << "  Physical level = " << i-root_level << " (logical level = " << i
                << "): " << nb_per_plevel[i-root_level] << " MeshBlocks, cost = "
                << cost_per_plevel[i-root_level] <<  std::endl;
    }
  }

  // compute/output number of blocks per rank, and cost per rank
  std::cout << "Number of parallel ranks = " << Globals::nranks << std::endl;
  int *nb_per_rank = new int[Globals::nranks];
  int *cost_per_rank = new int[Globals::nranks];
  for (int i=0; i<Globals::nranks; ++i) {
    nb_per_rank[i]=0;
    cost_per_rank[i]=0;
  }
  for (int i=0; i<nbtotal; i++) {
    nb_per_rank[ranklist[i]]++;
    cost_per_rank[ranklist[i]] += costlist[i];
  }
  for (int i=0; i<Globals::nranks; ++i) {
    std::cout << "  Rank = " << i << ": " << nb_per_rank[i] <<" MeshBlocks, cost = "
              << cost_per_rank[i] << std::endl;
  }

  // output relative size/locations of meshblock to file, for plotting
  Real mincost=FLT_MAX, maxcost=0.0, totalcost=0.0;
  for (int i=root_level; i<=max_level; i++) {
    for (int j=0; j<nbtotal; j++) {
      if(loclist[j].level==i) {
        SetBlockSizeAndBoundaries(loclist[j], block_size, block_bcs);
        long int &lx1=loclist[j].lx1;
        long int &lx2=loclist[j].lx2;
        long int &lx3=loclist[j].lx3;
        int &ll=loclist[j].level;
        mincost=std::min(mincost,costlist[i]);
        maxcost=std::max(maxcost,costlist[i]);
        totalcost+=costlist[i];
        fprintf(fp,"#MeshBlock %d on rank=%d with cost=%g\n",j,ranklist[j],costlist[j]);
        fprintf(fp,"#  Logical level %d, location = (%ld %ld %ld)\n",ll,lx1,lx2,lx3);
        if(dim==2) {
          fprintf(fp, "%g %g\n", block_size.x1min, block_size.x2min);
          fprintf(fp, "%g %g\n", block_size.x1max, block_size.x2min);
          fprintf(fp, "%g %g\n", block_size.x1max, block_size.x2max);
          fprintf(fp, "%g %g\n", block_size.x1min, block_size.x2max);
          fprintf(fp, "%g %g\n", block_size.x1min, block_size.x2min);
          fprintf(fp, "\n\n");
        }
        if(dim==3) {
          fprintf(fp, "%g %g %g\n", block_size.x1min, block_size.x2min, block_size.x3min);
          fprintf(fp, "%g %g %g\n", block_size.x1max, block_size.x2min, block_size.x3min);
          fprintf(fp, "%g %g %g\n", block_size.x1max, block_size.x2max, block_size.x3min);
          fprintf(fp, "%g %g %g\n", block_size.x1min, block_size.x2max, block_size.x3min);
          fprintf(fp, "%g %g %g\n", block_size.x1min, block_size.x2min, block_size.x3min);
          fprintf(fp, "%g %g %g\n", block_size.x1min, block_size.x2min, block_size.x3max);
          fprintf(fp, "%g %g %g\n", block_size.x1max, block_size.x2min, block_size.x3max);
          fprintf(fp, "%g %g %g\n", block_size.x1max, block_size.x2min, block_size.x3min);
          fprintf(fp, "%g %g %g\n", block_size.x1max, block_size.x2min, block_size.x3max);
          fprintf(fp, "%g %g %g\n", block_size.x1max, block_size.x2max, block_size.x3max);
          fprintf(fp, "%g %g %g\n", block_size.x1max, block_size.x2max, block_size.x3min);
          fprintf(fp, "%g %g %g\n", block_size.x1max, block_size.x2max, block_size.x3max);
          fprintf(fp, "%g %g %g\n", block_size.x1min, block_size.x2max, block_size.x3max);
          fprintf(fp, "%g %g %g\n", block_size.x1min, block_size.x2max, block_size.x3min);
          fprintf(fp, "%g %g %g\n", block_size.x1min, block_size.x2max, block_size.x3max);
          fprintf(fp, "%g %g %g\n", block_size.x1min, block_size.x2min, block_size.x3max);
          fprintf(fp, "%g %g %g\n", block_size.x1min, block_size.x2min, block_size.x3min);
          fprintf(fp, "\n\n");
        }
      }
    }
  }

  // close file, final outputs
  if(dim>=2) fclose(fp);
  std::cout << "Load Balancing:" << std::endl;
  std::cout << "  Minimum cost = " << mincost << ", Maximum cost = " << maxcost
            << ", Average cost = " << totalcost/nbtotal << std::endl << std::endl;
  std::cout << "See the 'mesh_structure.dat' file for a complete list"
            << " of MeshBlocks." << std::endl;
  std::cout << "Use 'python ../vis/python/plot_mesh.py' or gnuplot"
            << " to visualize mesh structure." << std::endl << std::endl;

  delete [] nb_per_plevel;
  delete [] cost_per_plevel;
  delete [] nb_per_rank;
  delete [] cost_per_rank;

  return;
}

//----------------------------------------------------------------------------------------
// \!fn void Mesh::NewTimeStep(void)
// \brief function that loops over all MeshBlocks and find new timestep
//        this assumes that phydro->NewBlockTimeStep is already called

void Mesh::NewTimeStep(void)
{
  MeshBlock *pmb = pblock;
  Real min_dt=pmb->new_block_dt;
  pmb=pmb->next;
  while (pmb != NULL)  {
    min_dt=std::min(min_dt,pmb->new_block_dt);
    pmb=pmb->next;
  }
#ifdef MPI_PARALLEL
  MPI_Allreduce(MPI_IN_PLACE,&min_dt,1,MPI_ATHENA_REAL,MPI_MIN,MPI_COMM_WORLD);
#endif
  // set it
  dt=std::min(min_dt,2.0*dt);
  if (time < tlim && tlim-time < dt)  // timestep would take us past desired endpoint
    dt = tlim-time;
  return;
}

//----------------------------------------------------------------------------------------
//! \fn void Mesh::EnrollUserBoundaryFunction(enum BoundaryFace dir, BValHydro_t my_bc)
//  \brief Enroll a user-defined boundary function

void Mesh::EnrollUserBoundaryFunction(enum BoundaryFace dir, BValFunc_t my_bc)
{
  std::stringstream msg;
  if(dir<0 || dir>5) {
    msg << "### FATAL ERROR in EnrollBoundaryCondition function" << std::endl
        << "dirName = " << dir << " not valid" << std::endl;
    throw std::runtime_error(msg.str().c_str());
  }
  if(mesh_bcs[dir]!=USER_BNDRY) {
    msg << "### FATAL ERROR in EnrollUserBoundaryFunction" << std::endl
        << "The boundary condition flag must be set to the string 'user' in the "
        << " <mesh> block in the input file to use user-enrolled BCs" << std::endl;
    throw std::runtime_error(msg.str().c_str());
  }
  BoundaryFunction_[dir]=my_bc;
  return;
}

//----------------------------------------------------------------------------------------
//! \fn void Mesh::EnrollUserRefinementCondition(AMRFlagFunc_t amrflag)
//  \brief Enroll a user-defined function for checking refinement criteria

void Mesh::EnrollUserRefinementCondition(AMRFlagFunc_t amrflag)
{
  if(adaptive==true)
    AMRFlag_=amrflag;
  return;
}

//----------------------------------------------------------------------------------------
//! \fn void Mesh::EnrollUserMeshGenerator(enum CoordinateDirection,MeshGenFunc_t my_mg)
//  \brief Enroll a user-defined function for Mesh generation

void Mesh::EnrollUserMeshGenerator(enum CoordinateDirection dir, MeshGenFunc_t my_mg)
{
  std::stringstream msg;
  if(dir<0 || dir>3) {
    msg << "### FATAL ERROR in EnrollUserMeshGenerator function" << std::endl
        << "dirName = " << dir << " not valid" << std::endl;
    throw std::runtime_error(msg.str().c_str());
  }
  use_meshgen_fn_[dir]=true;
  MeshGenerator_[dir]=my_mg;
  return;
}

//----------------------------------------------------------------------------------------
//! \fn void Mesh::EnrollUserExplicitSourceFunction(SrcTermFunc_t my_func)
//  \brief Enroll a user-defined source function

void Mesh::EnrollUserExplicitSourceFunction(SrcTermFunc_t my_func)
{
  UserSourceTerm_ = my_func;
  return;
}

//----------------------------------------------------------------------------------------
//! \fn void Mesh::EnrollUserTimeStepFunction(TimeStepFunc_t my_func)
//  \brief Enroll a user-defined time step function

void Mesh::EnrollUserTimeStepFunction(TimeStepFunc_t my_func)
{
  UserTimeStep_ = my_func;
  return;
}

//----------------------------------------------------------------------------------------
//! \fn void Mesh::AllocateUserHistoryOutput(int n)
//  \brief set the number of user-defined history outputs

void Mesh::AllocateUserHistoryOutput(int n)
{
  nuser_history_output_ = n;
  user_history_output_names_ = new std::string[n];
  user_history_func_ = new HistoryOutputFunc_t[n];
  for(int i=0; i<n; i++) user_history_func_[i] = NULL;
}

//----------------------------------------------------------------------------------------
//! \fn void Mesh::EnrollUserHistoryOutput(int i, HistoryOutputFunc_t my_func,
//                                         const char *name)
//  \brief Enroll a user-defined history output function and set its name

void Mesh::EnrollUserHistoryOutput(int i, HistoryOutputFunc_t my_func, const char *name)
{
  std::stringstream msg;
  if(i>=nuser_history_output_) {
    msg << "### FATAL ERROR in EnrollUserHistoryOutput function" << std::endl
        << "The number of the user-defined history output (" << i << ") "
        << "exceeds the declared number (" << nuser_history_output_ << ")." << std::endl;
    throw std::runtime_error(msg.str().c_str());
  }
  user_history_output_names_[i] = name;
  user_history_func_[i] = my_func;
}

//----------------------------------------------------------------------------------------
//! \fn void Mesh::EnrollUserMetric(MetricFunc_t my_func)
//  \brief Enroll a user-defined metric for arbitrary GR coordinates

void Mesh::EnrollUserMetric(MetricFunc_t my_func)
{
  UserMetric_ = my_func;
  return;
}

//----------------------------------------------------------------------------------------
//! \fn void Mesh::AllocateRealUserMeshDataField(int n)
//  \brief Allocate Real AthenaArrays for user-defned data in Mesh

void Mesh::AllocateRealUserMeshDataField(int n)
{
  if(nreal_user_mesh_data_!=0) {
    std::stringstream msg;
    msg << "### FATAL ERROR in Mesh::AllocateRealUserMeshDataField"
        << std::endl << "User Mesh data arrays are already allocated" << std::endl;
    throw std::runtime_error(msg.str().c_str());
  }
  nreal_user_mesh_data_=n;
  ruser_mesh_data = new AthenaArray<Real>[n];
  return;
}

//----------------------------------------------------------------------------------------
//! \fn void Mesh::AllocateIntUserMeshDataField(int n)
//  \brief Allocate integer AthenaArrays for user-defned data in Mesh

void Mesh::AllocateIntUserMeshDataField(int n)
{
  if(nint_user_mesh_data_!=0) {
    std::stringstream msg;
    msg << "### FATAL ERROR in Mesh::AllocateIntUserMeshDataField"
        << std::endl << "User Mesh data arrays are already allocated" << std::endl;
    throw std::runtime_error(msg.str().c_str());
  }
  nint_user_mesh_data_=n;
  iuser_mesh_data = new AthenaArray<int>[n];
  return;
}


//----------------------------------------------------------------------------------------
//! \fn void Mesh::EnrollUserMGBoundaryFunction(enum BoundaryFace dir
//                                              MGBoundaryFunc_t my_bc)
//  \brief Enroll a user-defined boundary function

void Mesh::EnrollUserMGBoundaryFunction(enum BoundaryFace dir, MGBoundaryFunc_t my_bc)
{
  std::stringstream msg;
  if(dir<0 || dir>5) {
    msg << "### FATAL ERROR in EnrollBoundaryCondition function" << std::endl
        << "dirName = " << dir << " not valid" << std::endl;
    throw std::runtime_error(msg.str().c_str());
  }
  MGBoundaryFunction_[dir]=my_bc;
  return;
}


//----------------------------------------------------------------------------------------
//! \fn void Mesh::EnrollUserGravityBoundaryFunction(enum BoundaryFace dir, GravityBoundaryFunc_t my_bc)
//  \brief Enroll a user-defined boundary function

void Mesh::EnrollUserGravityBoundaryFunction(enum BoundaryFace dir, GravityBoundaryFunc_t my_bc)
{
  std::stringstream msg;
  if(dir<0 || dir>5) {
    msg << "### FATAL ERROR in EnrollBoundaryCondition function" << std::endl
        << "dirName = " << dir << " not valid" << std::endl;
    throw std::runtime_error(msg.str().c_str());
  }
  GravityBoundaryFunction_[dir]=my_bc;
  return;
}


//----------------------------------------------------------------------------------------
// \!fn void Mesh::ApplyUserWorkBeforeOutput(ParameterInput *pin)
// \brief Apply MeshBlock::UserWorkBeforeOutput
void Mesh::ApplyUserWorkBeforeOutput(ParameterInput *pin)
{
  MeshBlock *pmb = pblock;
  while (pmb != NULL)  {
    pmb->UserWorkBeforeOutput(pin);
    pmb=pmb->next;
  }
}

//----------------------------------------------------------------------------------------
// \!fn void Mesh::Initialize(int res_flag, ParameterInput *pin)
// \brief  initialization before the main loop

void Mesh::Initialize(int res_flag, ParameterInput *pin)
{
  MeshBlock *pmb;
  Hydro *phydro;
  Field *pfield;
  BoundaryValues *pbval;
  std::stringstream msg;
  int inb=nbtotal;

  bool iflag=true;
  do {
    if(res_flag==0) {
      pmb = pblock;
      while (pmb != NULL)  {
        pmb->ProblemGenerator(pin);
        pmb->pbval->CheckBoundary();
        pmb=pmb->next;
      }
    }

    // add perturbation from turbulence
    if(turb_flag > 0)
      ptrbd->Driving();

    // solve gravity for the first time
    if(SELF_GRAVITY_ENABLED == 1)
      pfgrd->Solve(1,0);
    else if(SELF_GRAVITY_ENABLED == 2)
      pmgrd->Solve(1);

    // prepare to receive conserved variables
    pmb = pblock;
    while (pmb != NULL)  {
      pmb->pbval->Initialize();
      pmb->pbval->StartReceivingForInit(true);
      pmb=pmb->next;
    }

    // send conserved variables
    pmb = pblock;
    while (pmb != NULL)  {
      phydro=pmb->phydro;
      pmb->pbval->SendCellCenteredBoundaryBuffers(phydro->u, HYDRO_CONS);
      if (MAGNETIC_FIELDS_ENABLED) {
        pfield=pmb->pfield;
        pmb->pbval->SendFieldBoundaryBuffers(pfield->b);
      }
      pmb=pmb->next;
    }

    // wait to receive conserved variables
    pmb = pblock;
    while (pmb != NULL)  {
      phydro=pmb->phydro;
      pbval=pmb->pbval;
      pbval->ReceiveCellCenteredBoundaryBuffersWithWait(phydro->u, HYDRO_CONS);
      if (MAGNETIC_FIELDS_ENABLED) {
        pfield=pmb->pfield;
        pbval->ReceiveFieldBoundaryBuffersWithWait(pfield->b);
<<<<<<< HEAD
//[JMSHI   send and receive shearingbox boundary conditions
      if (SHEARING_BOX) {
        pbval->SendHydroShearingboxBoundaryBuffersForInit(phydro->u, true);
        //pbval->ReceiveHydroShearingboxBoundaryBuffersWithWait(phydro->u, true);
      }
//JMSHI]
      //pmb->pbval->ClearBoundaryForInit();
=======
      }
>>>>>>> ef62f1ac
      pmb->pbval->ClearBoundaryForInit(true);
      pmb=pmb->next;
    }

    // With AMR/SMR GR send primitives to enable cons->prim before prolongation
    if (GENERAL_RELATIVITY && multilevel) {

      // prepare to receive primitives
      pmb = pblock;
      while (pmb != NULL) {
        pmb->pbval->StartReceivingForInit(false);
        pmb=pmb->next;
      }

      // send primitives
      pmb = pblock;
      while (pmb != NULL) {
        phydro=pmb->phydro;
        pmb->pbval->SendCellCenteredBoundaryBuffers(phydro->w, HYDRO_PRIM);
        pmb=pmb->next;
      }

      // wait to receive AMR/SMR GR primitives
      pmb = pblock;
      while (pmb != NULL) {
        phydro=pmb->phydro;
        pfield=pmb->pfield;
        pbval=pmb->pbval;
        pbval->ReceiveCellCenteredBoundaryBuffersWithWait(phydro->w, HYDRO_PRIM);
        pmb->pbval->ClearBoundaryForInit(false);
        pmb=pmb->next;
      }
    }

    // Now do prolongation, compute primitives, apply BCs
    pmb = pblock;
    while (pmb != NULL)  {
      phydro=pmb->phydro;
      pfield=pmb->pfield;
      pbval=pmb->pbval;
      if(multilevel==true)
        pbval->ProlongateBoundaries(phydro->w, phydro->u, pfield->b, pfield->bcc,
                                    time, 0.0);

      int is=pmb->is, ie=pmb->ie, js=pmb->js, je=pmb->je, ks=pmb->ks, ke=pmb->ke;
      if(pbval->nblevel[1][1][0]!=-1) is-=NGHOST;
      if(pbval->nblevel[1][1][2]!=-1) ie+=NGHOST;
      if(pmb->block_size.nx2 > 1) {
        if(pbval->nblevel[1][0][1]!=-1) js-=NGHOST;
        if(pbval->nblevel[1][2][1]!=-1) je+=NGHOST;
      }
      if(pmb->block_size.nx3 > 1) {
        if(pbval->nblevel[0][1][1]!=-1) ks-=NGHOST;
        if(pbval->nblevel[2][1][1]!=-1) ke+=NGHOST;
      }
      pmb->peos->ConservedToPrimitive(phydro->u, phydro->w1, pfield->b,
                                      phydro->w, pfield->bcc, pmb->pcoord,
                                      is, ie, js, je, ks, ke);
      pbval->ApplyPhysicalBoundaries(phydro->w, phydro->u, pfield->b, pfield->bcc,
                                     time, 0.0);
      pmb=pmb->next;
    }

    if((res_flag==0) && (adaptive==true)) {
      iflag=false;
      int onb=nbtotal;
      pmb = pblock;
      while (pmb != NULL)  {
        pmb->pmr->CheckRefinementCondition();
        pmb=pmb->next;
      }
      AdaptiveMeshRefinement(pin);
      if(nbtotal==onb) iflag=true;
      else if(nbtotal < onb && Globals::my_rank==0) {
         std::cout << "### Warning in Mesh::Initialize" << std::endl
         << "The number of MeshBlocks decreased during AMR grid initialization." << std::endl
         << "Possibly the refinement criteria have a problem." << std::endl;
      }
      if(nbtotal > 2*inb && Globals::my_rank==0) {
         std::cout << "### Warning in Mesh::Initialize" << std::endl
         << "The number of MeshBlocks increased more than twice during initialization."<< std::endl
         << "More computing power than you expected may be required." << std::endl;
      }
    }
  } while(iflag==false);

  // calculate the first time step
  pmb = pblock;
  while (pmb != NULL)  {
    pmb->phydro->NewBlockTimeStep();
    pmb=pmb->next;
  }
  NewTimeStep();
  return;
}

//----------------------------------------------------------------------------------------
//! \fn MeshBlock* Mesh::FindMeshBlock(int tgid)
//  \brief return the MeshBlock whose gid is tgid

MeshBlock* Mesh::FindMeshBlock(int tgid)
{
  MeshBlock *pbl=pblock;
  while(pbl!=NULL)
  {
    if(pbl->gid==tgid)
      break;
    pbl=pbl->next;
  }
  return pbl;
}

//----------------------------------------------------------------------------------------
// \!fn void Mesh::LoadBalance(Real *clist, int *rlist, int *slist, int *nlist, int nb)
// \brief Calculate distribution of MeshBlocks based on the cost list

void Mesh::LoadBalance(Real *clist, int *rlist, int *slist, int *nlist, int nb)
{
  std::stringstream msg;
  Real totalcost=0, maxcost=0.0, mincost=(FLT_MAX);

  for(int i=0; i<nb; i++) {
    totalcost+=clist[i];
    mincost=std::min(mincost,clist[i]);
    maxcost=std::max(maxcost,clist[i]);
  }
  int j=(Globals::nranks)-1;
  Real targetcost=totalcost/Globals::nranks;
  Real mycost=0.0;
  // create rank list from the end: the master node should have less load
  for(int i=nb-1;i>=0;i--) {
    if(targetcost==0.0) {
      msg << "### FATAL ERROR in LoadBalance" << std::endl
          << "There is at least one process which has no MeshBlock" << std::endl
          << "Decrease the number of processes or use smaller MeshBlocks." << std::endl;
      throw std::runtime_error(msg.str().c_str());
    }
    mycost+=clist[i];
    rlist[i]=j;
    if(mycost >= targetcost && j>0) {
      j--;
      totalcost-=mycost;
      mycost=0.0;
      targetcost=totalcost/(j+1);
    }
  }
  slist[0]=0;
  j=0;
  for(int i=1;i<nb;i++) { // make the list of nbstart and nblocks
    if(rlist[i]!=rlist[i-1]) {
      nlist[j]=i-nslist[j];
      slist[++j]=i;
    }
  }
  nlist[j]=nb-slist[j];

#ifdef MPI_PARALLEL
  if(nb % Globals::nranks != 0 && adaptive == false
  && maxcost == mincost && Globals::my_rank==0) {
    std::cout << "### Warning in LoadBalance" << std::endl
              << "The number of MeshBlocks cannot be divided evenly. "
              << "This will cause a poor load balance." << std::endl;
  }
#endif
  return;
}

//----------------------------------------------------------------------------------------
// \!fn void Mesh::SetBlockSizeAndBoundaries(LogicalLocation loc,
//                 RegionSize &block_size, enum BundaryFlag *block_bcs)
// \brief Set the physical part of a block_size structure and block boundary conditions

void Mesh::SetBlockSizeAndBoundaries(LogicalLocation loc, RegionSize &block_size,
                                     enum BoundaryFlag *block_bcs)
{
  long int &lx1=loc.lx1;
  long int &lx2=loc.lx2;
  long int &lx3=loc.lx3;
  int &ll=loc.level;
  // calculate physical block size, x1
  if(lx1==0) {
    block_size.x1min=mesh_size.x1min;
    block_bcs[INNER_X1]=mesh_bcs[INNER_X1];
  }
  else {
    Real rx=(Real)lx1/(Real)(nrbx1<<(ll-root_level));
    block_size.x1min=MeshGenerator_[X1DIR](rx,mesh_size);
    block_bcs[INNER_X1]=BLOCK_BNDRY;
  }
  if(lx1==(nrbx1<<(ll-root_level))-1) {
    block_size.x1max=mesh_size.x1max;
    block_bcs[OUTER_X1]=mesh_bcs[OUTER_X1];
  }
  else {
    Real rx=(Real)(lx1+1)/(Real)(nrbx1<<(ll-root_level));
    block_size.x1max=MeshGenerator_[X1DIR](rx,mesh_size);
    block_bcs[OUTER_X1]=BLOCK_BNDRY;
  }

  // calculate physical block size, x2
  if(mesh_size.nx2 == 1) {
    block_size.x2min=mesh_size.x2min;
    block_size.x2max=mesh_size.x2max;
    block_bcs[INNER_X2]=mesh_bcs[INNER_X2];
    block_bcs[OUTER_X2]=mesh_bcs[OUTER_X2];
  }
  else {
    if(lx2==0) {
      block_size.x2min=mesh_size.x2min;
      block_bcs[INNER_X2]=mesh_bcs[INNER_X2];
    }
    else {
      Real rx=(Real)lx2/(Real)(nrbx2<<(ll-root_level));
      block_size.x2min=MeshGenerator_[X2DIR](rx,mesh_size);
      block_bcs[INNER_X2]=BLOCK_BNDRY;
    }
    if(lx2==(nrbx2<<(ll-root_level))-1) {
      block_size.x2max=mesh_size.x2max;
      block_bcs[OUTER_X2]=mesh_bcs[OUTER_X2];
    }
    else {
      Real rx=(Real)(lx2+1)/(Real)(nrbx2<<(ll-root_level));
      block_size.x2max=MeshGenerator_[X2DIR](rx,mesh_size);
      block_bcs[OUTER_X2]=BLOCK_BNDRY;
    }
  }

  // calculate physical block size, x3
  if(mesh_size.nx3 == 1) {
    block_size.x3min=mesh_size.x3min;
    block_size.x3max=mesh_size.x3max;
    block_bcs[INNER_X3]=mesh_bcs[INNER_X3];
    block_bcs[OUTER_X3]=mesh_bcs[OUTER_X3];
  }
  else {
    if(lx3==0) {
      block_size.x3min=mesh_size.x3min;
      block_bcs[INNER_X3]=mesh_bcs[INNER_X3];
    }
    else {
      Real rx=(Real)lx3/(Real)(nrbx3<<(ll-root_level));
      block_size.x3min=MeshGenerator_[X3DIR](rx,mesh_size);
      block_bcs[INNER_X3]=BLOCK_BNDRY;
    }
    if(lx3==(nrbx3<<(ll-root_level))-1) {
      block_size.x3max=mesh_size.x3max;
      block_bcs[OUTER_X3]=mesh_bcs[OUTER_X3];
    }
    else {
      Real rx=(Real)(lx3+1)/(Real)(nrbx3<<(ll-root_level));
      block_size.x3max=MeshGenerator_[X3DIR](rx,mesh_size);
      block_bcs[OUTER_X3]=BLOCK_BNDRY;
    }
  }

  block_size.x1rat=mesh_size.x1rat;
  block_size.x2rat=mesh_size.x2rat;
  block_size.x3rat=mesh_size.x3rat;

  return;
}

//----------------------------------------------------------------------------------------
// \!fn void Mesh::AdaptiveMeshRefinement(ParameterInput *pin)
// \brief Main function for adaptive mesh refinement

void Mesh::AdaptiveMeshRefinement(ParameterInput *pin)
{
  MeshBlock *pmb;
  int nlbl=2, dim=1;
  if(mesh_size.nx2 > 1) nlbl=4, dim=2;
  if(mesh_size.nx3 > 1) nlbl=8, dim=3;

  // collect refinement flags from all the meshblocks
  // count the number of the blocks to be (de)refined
  nref[Globals::my_rank]=0;
  nderef[Globals::my_rank]=0;
  pmb=pblock;
  while(pmb!=NULL) {
    if(pmb->pmr->refine_flag_== 1) nref[Globals::my_rank]++;
    if(pmb->pmr->refine_flag_==-1) nderef[Globals::my_rank]++;
    pmb=pmb->next;
  }
#ifdef MPI_PARALLEL
  MPI_Allgather(MPI_IN_PLACE, 1, MPI_INT, nref,   1, MPI_INT, MPI_COMM_WORLD);
  MPI_Allgather(MPI_IN_PLACE, 1, MPI_INT, nderef, 1, MPI_INT, MPI_COMM_WORLD);
#endif

  // count the number of the blocks to be (de)refined and displacement
  int tnref=0, tnderef=0;
  for(int n=0; n<Globals::nranks; n++) {
    tnref  += nref[n];
    tnderef+= nderef[n];
  }
  if(tnref==0 && tnderef<nlbl) // nothing to do
    return;

  int rd=0, dd=0;
  for(int n=0; n<Globals::nranks; n++) {
    bnref[n]   = nref[n]*sizeof(LogicalLocation);
    bnderef[n] = nderef[n]*sizeof(LogicalLocation);
    rdisp[n] = rd;
    ddisp[n] = dd;
    brdisp[n] = rd*sizeof(LogicalLocation);
    bddisp[n] = dd*sizeof(LogicalLocation);
    rd+=nref[n];
    dd+=nderef[n];
  }

  // allocate memory for the location arrays
  LogicalLocation *lref, *lderef, *clderef;
  if(tnref!=0)
    lref = new LogicalLocation[tnref];
  if(tnderef>=nlbl) {
    lderef = new LogicalLocation[tnderef];
    clderef = new LogicalLocation[tnderef/nlbl];
  }

  // collect the locations and costs
  int iref = rdisp[Globals::my_rank], ideref = ddisp[Globals::my_rank];
  pmb=pblock;
  while(pmb!=NULL) {
    if(pmb->pmr->refine_flag_== 1)
      lref[iref++]=pmb->loc;
    if(pmb->pmr->refine_flag_==-1 && tnderef>=nlbl)
      lderef[ideref++]=pmb->loc;
    pmb=pmb->next;
  }
#ifdef MPI_PARALLEL
  if(tnref>0) {
    MPI_Allgatherv(MPI_IN_PLACE, bnref[Globals::my_rank],   MPI_BYTE,
                   lref,   bnref,   brdisp, MPI_BYTE, MPI_COMM_WORLD);
  }
  if(tnderef>=nlbl) {
    MPI_Allgatherv(MPI_IN_PLACE, bnderef[Globals::my_rank], MPI_BYTE,
                   lderef, bnderef, bddisp, MPI_BYTE, MPI_COMM_WORLD);
  }
#endif

  // calculate the list of the newly derefined blocks
  int ctnd=0;
  if(tnderef>=nlbl) {
    int lk=0, lj=0;
    if(mesh_size.nx2 > 1) lj=1;
    if(mesh_size.nx3 > 1) lk=1;
    for(int n=0; n<tnderef; n++) {
      if((lderef[n].lx1&1L)==0 && (lderef[n].lx2&1L)==0 && (lderef[n].lx3&1L)==0) {
        int r=n, rr=0;
        for(long int k=0;k<=lk;k++) {
          for(long int j=0;j<=lj;j++) {
            for(long int i=0;i<=1;i++) {
              if((lderef[n].lx1+i)==lderef[r].lx1
              && (lderef[n].lx2+j)==lderef[r].lx2
              && (lderef[n].lx3+k)==lderef[r].lx3
              &&  lderef[n].level ==lderef[r].level)
                rr++;
              r++;
            }
          }
        }
        if(rr==nlbl) {
          clderef[ctnd].lx1  =(lderef[n].lx1>>1);
          clderef[ctnd].lx2  =(lderef[n].lx2>>1);
          clderef[ctnd].lx3  =(lderef[n].lx3>>1);
          clderef[ctnd].level=lderef[n].level-1;
          ctnd++;
        }
      }
    }
  }
  // sort the lists by level
  if(ctnd>1)
    std::sort(clderef, &(clderef[ctnd-1]), LogicalLocation::Greater);

  if(tnderef>=nlbl)
    delete [] lderef;

  // Now the lists of the blocks to be refined and derefined are completed
  // Start tree manipulation
  // Step 1. perform refinement
  int nnew=0, ndel=0, ntot=0;
  for(int n=0; n<tnref; n++) {
    MeshBlockTree *bt=tree.FindMeshBlock(lref[n]);
    bt->Refine(tree, dim, mesh_bcs, nrbx1, nrbx2, nrbx3, root_level, nnew);
  }
  if(tnref!=0)
    delete [] lref;

  // Step 2. perform derefinement
  for(int n=0; n<ctnd; n++) {
    MeshBlockTree *bt=tree.FindMeshBlock(clderef[n]);
    bt->Derefine(tree, dim, mesh_bcs, nrbx1, nrbx2, nrbx3, root_level, ndel);
  }
  if(tnderef>=nlbl)
    delete [] clderef;
  ntot=nbtotal+nnew-ndel;
  if(nnew==0 && ndel==0)
    return; // nothing to do
  // Tree manipulation completed
  nbnew+=nnew; nbdel+=ndel;

  // Block exchange
  // Step 1. construct new lists
  LogicalLocation *newloc = new LogicalLocation[ntot];
  int *newrank = new int[ntot];
  Real *newcost = new Real[ntot];
  int *newtoold = new int[ntot];
  int *oldtonew = new int[nbtotal];
  int nbtold=nbtotal;
  tree.GetMeshBlockList(newloc,newtoold,nbtotal);

  // create a list mapping the previous gid to the current one
  oldtonew[0]=0;
  int k=1;
  for(int n=1; n<ntot; n++) {
    if(newtoold[n]==newtoold[n-1]+1) { // normal
      oldtonew[k++]=n;
    }
    else if(newtoold[n]==newtoold[n-1]+nlbl) { // derefined
      for(int j=0; j<nlbl-1; j++)
        oldtonew[k++]=n-1;
      oldtonew[k++]=n;
    }
  }
  // fill the last block
  for(;k<nbtold; k++)
    oldtonew[k]=ntot-1;

#ifdef MPI_PARALLEL
  // share the cost list
  MPI_Allgatherv(MPI_IN_PLACE, nblist[Globals::my_rank], MPI_INT,
                 costlist, nblist, nslist, MPI_INT, MPI_COMM_WORLD);
#endif

  current_level=0;
  for(int n=0; n<ntot; n++) {
    int on=newtoold[n];
    if(newloc[n].level>current_level) // set the current max level
      current_level=newloc[n].level;
    if(newloc[n].level>=loclist[on].level) // same or refined
      newcost[n]=costlist[on];
    else {
      Real acost=0.0;
      for(int l=0; l<nlbl; l++)
        acost+=costlist[on+l];
      newcost[n]=acost/nlbl;
    }
  }

  // store old nbstart and nbend
  int onbs=nslist[Globals::my_rank];
  int onbe=onbs+nblist[Globals::my_rank]-1;

  // Step 2. Calculate new load balance
  LoadBalance(newcost, newrank, nslist, nblist, ntot);

  int nbs=nslist[Globals::my_rank];
  int nbe=nbs+nblist[Globals::my_rank]-1;

  int f2, f3;
  int &bnx1=pblock->block_size.nx1;
  int &bnx2=pblock->block_size.nx2;
  int &bnx3=pblock->block_size.nx3;
  if(mesh_size.nx2>1) f2=1;
  else f2=0;
  if(mesh_size.nx3>1) f3=1;
  else f3=0;

#ifdef MPI_PARALLEL
  // Step 3. count the number of the blocks to be sent / received
  int nsend=0, nrecv=0;
  for(int n=nbs; n<=nbe; n++) {
    int on=newtoold[n];
    if(loclist[on].level > newloc[n].level) { // f2c
      for(int k=0; k<nlbl; k++) {
        if(ranklist[on+k]!=Globals::my_rank)
          nrecv++;
      }
    }
    else {
      if(ranklist[on]!=Globals::my_rank)
        nrecv++;
    }
  }
  for(int n=onbs; n<=onbe; n++) {
    int nn=oldtonew[n];
    if(loclist[n].level < newloc[nn].level) { // c2f
      for(int k=0; k<nlbl; k++) {
        if(newrank[nn+k]!=Globals::my_rank)
          nsend++;
      }
    }
    else {
      if(newrank[nn]!=Globals::my_rank)
        nsend++;
    }
  }

  // Step 4. calculate buffer sizes
  Real **sendbuf, **recvbuf;
  int bssame=bnx1*bnx2*bnx3*NHYDRO;
  int bsf2c=(bnx1/2)*((bnx2+1)/2)*((bnx3+1)/2)*NHYDRO;
  int bsc2f=(bnx1/2+2)*((bnx2+1)/2+2*f2)*((bnx3+1)/2+2*f3)*NHYDRO;
  if(MAGNETIC_FIELDS_ENABLED) {
    bssame+=(bnx1+1)*bnx2*bnx3+bnx1*(bnx2+f2)*bnx3+bnx1*bnx2*(bnx3+f3);
    bsf2c+=((bnx1/2)+1)*((bnx2+1)/2)*((bnx3+1)/2)
          +(bnx1/2)*(((bnx2+1)/2)+f2)*((bnx3+1)/2)
          +(bnx1/2)*((bnx2+1)/2)*(((bnx3+1)/2)+f3);
    bsc2f+=((bnx1/2)+1+2)*((bnx2+1)/2+2*f2)*((bnx3+1)/2+2*f3)
          +(bnx1/2+2)*(((bnx2+1)/2)+f2+2*f2)*((bnx3+1)/2+2*f3)
          +(bnx1/2+2)*((bnx2+1)/2+2*f2)*(((bnx3+1)/2)+f3+2*f3);
  }

  MPI_Request *req_send, *req_recv;
  // Step 5. allocate and start receiving buffers
  if(nrecv!=0) {
    recvbuf = new Real*[nrecv];
    req_recv = new MPI_Request[nrecv];
    int k=0;
    for(int n=nbs; n<=nbe; n++) {
      int on=newtoold[n];
      LogicalLocation &oloc=loclist[on];
      LogicalLocation &nloc=newloc[n];
      if(oloc.level>nloc.level) { // f2c
        for(int l=0; l<nlbl; l++) {
          if(ranklist[on+l]==Globals::my_rank) continue;
          LogicalLocation &lloc=loclist[on+l];
          int ox1=lloc.lx1&1L, ox2=lloc.lx2&1L, ox3=lloc.lx3&1L;
          recvbuf[k] = new Real[bsf2c];
          int tag=CreateAMRMPITag(n-nbs, ox1, ox2, ox3);
          MPI_Irecv(recvbuf[k], bsf2c, MPI_ATHENA_REAL, ranklist[on+l],
                    tag, MPI_COMM_WORLD, &(req_recv[k]));
          k++;
        }
      }
      else { // same or c2f
        if(ranklist[on]==Globals::my_rank) continue;
        int size;
        if(oloc.level == nloc.level) size=bssame;
        else size=bsc2f;
        recvbuf[k] = new Real[size];
        int tag=CreateAMRMPITag(n-nbs, 0, 0, 0);
        MPI_Irecv(recvbuf[k], size, MPI_ATHENA_REAL, ranklist[on],
                  tag, MPI_COMM_WORLD, &(req_recv[k]));
        k++;
      }
    }
  }
  // Step 6. allocate, pack and start sending buffers
  if(nsend!=0) {
    sendbuf = new Real*[nsend];
    req_send = new MPI_Request[nsend];
    int k=0;
    for(int n=onbs; n<=onbe; n++) {
      int nn=oldtonew[n];
      LogicalLocation &oloc=loclist[n];
      LogicalLocation &nloc=newloc[nn];
      MeshBlock* pb=FindMeshBlock(n);
      if(nloc.level==oloc.level) { // same
        if(newrank[nn]==Globals::my_rank) continue;
        sendbuf[k] = new Real[bssame];
        // pack
        int p=0;
        BufferUtility::Pack4DData(pb->phydro->u, sendbuf[k], 0, NHYDRO-1,
                       pb->is, pb->ie, pb->js, pb->je, pb->ks, pb->ke, p);
        if(MAGNETIC_FIELDS_ENABLED) {
          BufferUtility::Pack3DData(pb->pfield->b.x1f, sendbuf[k],
                         pb->is, pb->ie+1, pb->js, pb->je, pb->ks, pb->ke, p);
          BufferUtility::Pack3DData(pb->pfield->b.x2f, sendbuf[k],
                         pb->is, pb->ie, pb->js, pb->je+f2, pb->ks, pb->ke, p);
          BufferUtility::Pack3DData(pb->pfield->b.x3f, sendbuf[k],
                         pb->is, pb->ie, pb->js, pb->je, pb->ks, pb->ke+f3, p);
        }
        int tag=CreateAMRMPITag(nn-nslist[newrank[nn]], 0, 0, 0);
        MPI_Isend(sendbuf[k], bssame, MPI_ATHENA_REAL, newrank[nn],
                  tag, MPI_COMM_WORLD, &(req_send[k]));
        k++;
      }
      else if(nloc.level>oloc.level) { // c2f
        for(int l=0; l<nlbl; l++) {
          if(newrank[nn+l]==Globals::my_rank) continue;
          LogicalLocation &lloc=newloc[nn+l];
          int ox1=lloc.lx1&1L, ox2=lloc.lx2&1L, ox3=lloc.lx3&1L;
          sendbuf[k] = new Real[bsc2f];
          // pack
          int is, ie, js, je, ks, ke;
          if(ox1==0) is=pb->is-1,                       ie=pb->is+pb->block_size.nx1/2;
          else       is=pb->is+pb->block_size.nx1/2-1,  ie=pb->ie+1;
          if(ox2==0) js=pb->js-f2,                      je=pb->js+pb->block_size.nx2/2;
          else       js=pb->js+pb->block_size.nx2/2-f2, je=pb->je+f2;
          if(ox3==0) ks=pb->ks-f3,                      ke=pb->ks+pb->block_size.nx3/2;
          else       ks=pb->ks+pb->block_size.nx3/2-f3, ke=pb->ke+f3;
          int p=0;
          BufferUtility::Pack4DData(pb->phydro->u, sendbuf[k], 0, NHYDRO-1,
                                    is, ie, js, je, ks, ke, p);
          if(MAGNETIC_FIELDS_ENABLED) {
            BufferUtility::Pack3DData(pb->pfield->b.x1f, sendbuf[k],
                                      is, ie+1, js, je, ks, ke, p);
            BufferUtility::Pack3DData(pb->pfield->b.x2f, sendbuf[k],
                                      is, ie, js, je+f2, ks, ke, p);
            BufferUtility::Pack3DData(pb->pfield->b.x3f, sendbuf[k],
                                      is, ie, js, je, ks, ke+f3, p);
          }
          int tag=CreateAMRMPITag(nn+l-nslist[newrank[nn+l]], 0, 0, 0);
          MPI_Isend(sendbuf[k], bsc2f, MPI_ATHENA_REAL, newrank[nn+l],
                    tag, MPI_COMM_WORLD, &(req_send[k]));
          k++;
        }
      }
      else { // f2c
        if(newrank[nn]==Globals::my_rank) continue;
        int ox1=oloc.lx1&1L, ox2=oloc.lx2&1L, ox3=oloc.lx3&1L;
        sendbuf[k] = new Real[bsf2c];
        // restrict and pack
        MeshRefinement *pmr=pb->pmr;
        pmr->RestrictCellCenteredValues(pb->phydro->u, pmr->coarse_cons_,
             0, NHYDRO-1, pb->cis, pb->cie, pb->cjs, pb->cje, pb->cks, pb->cke);
        int p=0;
        BufferUtility::Pack4DData(pmr->coarse_cons_, sendbuf[k], 0, NHYDRO-1,
                       pb->cis, pb->cie, pb->cjs, pb->cje, pb->cks, pb->cke, p);
        if(MAGNETIC_FIELDS_ENABLED) {
          pmr->RestrictFieldX1(pb->pfield->b.x1f, pmr->coarse_b_.x1f,
                               pb->cis, pb->cie+1, pb->cjs, pb->cje, pb->cks, pb->cke);
          BufferUtility::Pack3DData(pmr->coarse_b_.x1f, sendbuf[k],
                         pb->cis, pb->cie+1, pb->cjs, pb->cje, pb->cks, pb->cke, p);
          pmr->RestrictFieldX2(pb->pfield->b.x2f, pmr->coarse_b_.x2f,
                               pb->cis, pb->cie, pb->cjs, pb->cje+f2, pb->cks, pb->cke);
          BufferUtility::Pack3DData(pmr->coarse_b_.x2f, sendbuf[k],
                         pb->cis, pb->cie, pb->cjs, pb->cje+f2, pb->cks, pb->cke, p);
          pmr->RestrictFieldX3(pb->pfield->b.x3f, pmr->coarse_b_.x3f,
                               pb->cis, pb->cie, pb->cjs, pb->cje, pb->cks, pb->cke+f3);
          BufferUtility::Pack3DData(pmr->coarse_b_.x3f, sendbuf[k],
                         pb->cis, pb->cie, pb->cjs, pb->cje, pb->cks, pb->cke+f3, p);
        }
        int tag=CreateAMRMPITag(nn-nslist[newrank[nn]], ox1, ox2, ox3);
        MPI_Isend(sendbuf[k], bsf2c, MPI_ATHENA_REAL, newrank[nn],
                  tag, MPI_COMM_WORLD, &(req_send[k]));
        k++;
      }
    }
  }
#endif

  // Step 7. construct a new MeshBlock list
  // move the data within the node
  MeshBlock *newlist=NULL;
  RegionSize block_size=pblock->block_size;
  enum BoundaryFlag block_bcs[6];

  for(int n=nbs; n<=nbe; n++) {
    int on=newtoold[n];
    if((ranklist[on]==Globals::my_rank) && (loclist[on].level == newloc[n].level)) {
      // on the same node and same level -> just move it
      MeshBlock* pob=FindMeshBlock(on);
      if(pob->prev==NULL) pblock=pob->next;
      else pob->prev->next=pob->next;
      if(pob->next!=NULL) pob->next->prev=pob->prev;
      pob->next=NULL;
      if(n==nbs) { // first
        pob->prev=NULL;
        newlist=pmb=pob;
      }
      else {
        pmb->next=pob;
        pob->prev=pmb;
        pmb=pmb->next;
      }
      pmb->gid=n; pmb->lid=n-nbs;
    }
    else {
      // on a different level or node - create a new block
      SetBlockSizeAndBoundaries(newloc[n], block_size, block_bcs);
      if(n==nbs) { // first
        newlist = new MeshBlock(n, n-nbs, newloc[n], block_size, block_bcs, this,
                                pin, gflag, true);
        pmb=newlist;
      }
      else {
        pmb->next = new MeshBlock(n, n-nbs, newloc[n], block_size, block_bcs, this,
                                  pin, gflag, true);
        pmb->next->prev=pmb;
        pmb=pmb->next;
      }
      // fill the conservative variables
      if((loclist[on].level>newloc[n].level)) { // fine to coarse
        for(int ll=0; ll<nlbl; ll++) {
          if(ranklist[on+ll]!=Globals::my_rank) continue;
          // on the same node - restriction
          MeshBlock* pob=FindMeshBlock(on+ll);
          MeshRefinement *pmr=pob->pmr;
          pmr->RestrictCellCenteredValues(pob->phydro->u, pmr->coarse_cons_,
               0, NHYDRO-1, pob->cis, pob->cie, pob->cjs, pob->cje, pob->cks, pob->cke);
          int is=pmb->is+(loclist[on+ll].lx1&1L)*pmb->block_size.nx1/2;
          int js=pmb->js+(loclist[on+ll].lx2&1L)*pmb->block_size.nx2/2;
          int ks=pmb->ks+(loclist[on+ll].lx3&1L)*pmb->block_size.nx3/2;
          AthenaArray<Real> &src=pmr->coarse_cons_;
          AthenaArray<Real> &dst=pmb->phydro->u;
          for(int nv=0; nv<NHYDRO; nv++) {
            for(int k=ks, fk=pob->cks; fk<=pob->cke; k++, fk++) {
              for(int j=js, fj=pob->cjs; fj<=pob->cje; j++, fj++) {
                for(int i=is, fi=pob->cis; fi<=pob->cie; i++, fi++)
                  dst(nv, k, j, i)=src(nv, fk, fj, fi);
          }}}
          if(MAGNETIC_FIELDS_ENABLED) {
            pmr->RestrictFieldX1(pob->pfield->b.x1f, pmr->coarse_b_.x1f,
                         pob->cis, pob->cie+1, pob->cjs, pob->cje, pob->cks, pob->cke);
            pmr->RestrictFieldX2(pob->pfield->b.x2f, pmr->coarse_b_.x2f,
                         pob->cis, pob->cie, pob->cjs, pob->cje+f2, pob->cks, pob->cke);
            pmr->RestrictFieldX3(pob->pfield->b.x3f, pmr->coarse_b_.x3f,
                         pob->cis, pob->cie, pob->cjs, pob->cje, pob->cks, pob->cke+f3);
            FaceField &src=pmr->coarse_b_;
            FaceField &dst=pmb->pfield->b;
            for(int k=ks, fk=pob->cks; fk<=pob->cke; k++, fk++) {
              for(int j=js, fj=pob->cjs; fj<=pob->cje; j++, fj++) {
                for(int i=is, fi=pob->cis; fi<=pob->cie+1; i++, fi++)
                  dst.x1f(k, j, i)=src.x1f(fk, fj, fi);
            }}
            for(int k=ks, fk=pob->cks; fk<=pob->cke; k++, fk++) {
              for(int j=js, fj=pob->cjs; fj<=pob->cje+f2; j++, fj++) {
                for(int i=is, fi=pob->cis; fi<=pob->cie; i++, fi++)
                  dst.x2f(k, j, i)=src.x2f(fk, fj, fi);
            }}
            if(pmb->block_size.nx2==1) {
              int ie=is+block_size.nx1/2-1;
              for(int i=is; i<=ie; i++)
                dst.x2f(pmb->ks, pmb->js+1, i)=dst.x2f(pmb->ks, pmb->js, i);
            }
            for(int k=ks, fk=pob->cks; fk<=pob->cke+f3; k++, fk++) {
              for(int j=js, fj=pob->cjs; fj<=pob->cje; j++, fj++) {
                for(int i=is, fi=pob->cis; fi<=pob->cie; i++, fi++)
                  dst.x3f(k, j, i)=src.x3f(fk, fj, fi);
            }}
            if(pmb->block_size.nx3==1) {
              int ie=is+block_size.nx1/2-1, je=js+block_size.nx2/2-1;
              for(int j=js; j<=je; j++) {
                for(int i=is; i<=ie; i++)
                  dst.x3f(pmb->ks+1, j, i)=dst.x3f(pmb->ks, j, i);
              }
            }
          }
        }
      }
      else if((loclist[on].level < newloc[n].level) && (ranklist[on]==Globals::my_rank)) {
        // coarse to fine on the same node - prolongation
        MeshBlock* pob=FindMeshBlock(on);
        MeshRefinement *pmr=pmb->pmr;
        int is=pob->cis-1, ie=pob->cie+1, js=pob->cjs-f2,
            je=pob->cje+f2, ks=pob->cks-f3, ke=pob->cke+f3;
        int cis=(newloc[n].lx1&1L)*pob->block_size.nx1/2+pob->is-1;
        int cjs=(newloc[n].lx2&1L)*pob->block_size.nx2/2+pob->js-f2;
        int cks=(newloc[n].lx3&1L)*pob->block_size.nx3/2+pob->ks-f3;
        AthenaArray<Real> &src=pob->phydro->u;
        AthenaArray<Real> &dst=pmr->coarse_cons_;
        // fill the coarse buffer
        for(int nv=0; nv<NHYDRO; nv++) {
          for(int k=ks, ck=cks; k<=ke; k++, ck++) {
            for(int j=js, cj=cjs; j<=je; j++, cj++) {
              for(int i=is, ci=cis; i<=ie; i++, ci++)
                dst(nv, k, j, i)=src(nv, ck, cj, ci);
        }}}
        pmr->ProlongateCellCenteredValues(dst, pmb->phydro->u, 0, NHYDRO-1,
                                          is, ie, js, je, ks, ke);
        if(MAGNETIC_FIELDS_ENABLED) {
          FaceField &src=pob->pfield->b;
          FaceField &dst=pmr->coarse_b_;
          for(int k=ks, ck=cks; k<=ke; k++, ck++) {
            for(int j=js, cj=cjs; j<=je; j++, cj++) {
              for(int i=is, ci=cis; i<=ie+1; i++, ci++)
                dst.x1f(k, j, i)=src.x1f(ck, cj, ci);
          }}
          for(int k=ks, ck=cks; k<=ke; k++, ck++) {
            for(int j=js, cj=cjs; j<=je+f2; j++, cj++) {
              for(int i=is, ci=cis; i<=ie; i++, ci++)
                dst.x2f(k, j, i)=src.x2f(ck, cj, ci);
          }}
          for(int k=ks, ck=cks; k<=ke+f3; k++, ck++) {
            for(int j=js, cj=cjs; j<=je; j++, cj++) {
              for(int i=is, ci=cis; i<=ie; i++, ci++)
                dst.x3f(k, j, i)=src.x3f(ck, cj, ci);
          }}
          pmr->ProlongateSharedFieldX1(dst.x1f, pmb->pfield->b.x1f,
                                       pob->is, ie+1, js, je, ks, ke);
          pmr->ProlongateSharedFieldX2(dst.x2f, pmb->pfield->b.x2f,
                                       is, ie, js, je+f2, ks, ke);
          pmr->ProlongateSharedFieldX3(dst.x3f, pmb->pfield->b.x3f,
                                       is, ie, js, je, ks, ke+f3);
          pmr->ProlongateInternalField(pmb->pfield->b, is, ie, js, je, ks, ke);
        }
      }
    }
  }

  // discard remaining MeshBlocks
  // they could be reused, but for the moment, just throw them away for simplicity
  if(pblock!=NULL) {
    while(pblock->next != NULL)
      delete pblock->next;
    delete pblock;
  }

  // Replace the MeshBlock list
  pblock=newlist;

  // Step 8. Receive the data and load into MeshBlocks
  // This is a test: try MPI_Waitall later.
#ifdef MPI_PARALLEL
  if(nrecv!=0) {
    int k=0;
    for(int n=nbs; n<=nbe; n++) {
      int on=newtoold[n];
      LogicalLocation &oloc=loclist[on];
      LogicalLocation &nloc=newloc[n];
      MeshBlock *pb=FindMeshBlock(n);
      if(oloc.level==nloc.level) { // same
        if(ranklist[on]==Globals::my_rank) continue;
        MPI_Wait(&(req_recv[k]), MPI_STATUS_IGNORE);
        int p=0;
        BufferUtility::Unpack4DData(recvbuf[k], pb->phydro->u, 0, NHYDRO-1,
                       pb->is, pb->ie, pb->js, pb->je, pb->ks, pb->ke, p);
        if(MAGNETIC_FIELDS_ENABLED) {
          FaceField &dst=pb->pfield->b;
          BufferUtility::Unpack3DData(recvbuf[k], dst.x1f,
                         pb->is, pb->ie+1, pb->js, pb->je, pb->ks, pb->ke, p);
          BufferUtility::Unpack3DData(recvbuf[k], dst.x2f,
                         pb->is, pb->ie, pb->js, pb->je+f2, pb->ks, pb->ke, p);
          BufferUtility::Unpack3DData(recvbuf[k], dst.x3f,
                         pb->is, pb->ie, pb->js, pb->je, pb->ks, pb->ke+f3, p);
          if(pb->block_size.nx2==1) {
            for(int i=pb->is; i<=pb->ie; i++)
              dst.x2f(pb->ks, pb->js+1, i)=dst.x2f(pb->ks, pb->js, i);
          }
          if(pb->block_size.nx3==1) {
            for(int j=pb->js; j<=pb->je; j++) {
              for(int i=pb->is; i<=pb->ie; i++)
                dst.x3f(pb->ks+1, j, i)=dst.x3f(pb->ks, j, i);
            }
          }
        }
        k++;
      }
      else if(oloc.level>nloc.level) { // f2c
        for(int l=0; l<nlbl; l++) {
          if(ranklist[on+l]==Globals::my_rank) continue;
          LogicalLocation &lloc=loclist[on+l];
          int ox1=lloc.lx1&1L, ox2=lloc.lx2&1L, ox3=lloc.lx3&1L;
          int p=0, is, ie, js, je, ks, ke;
          if(ox1==0) is=pb->is,                      ie=pb->is+pb->block_size.nx1/2-1;
          else       is=pb->is+pb->block_size.nx1/2, ie=pb->ie;
          if(ox2==0) js=pb->js,                      je=pb->js+pb->block_size.nx2/2-f2;
          else       js=pb->js+pb->block_size.nx2/2, je=pb->je;
          if(ox3==0) ks=pb->ks,                      ke=pb->ks+pb->block_size.nx3/2-f3;
          else       ks=pb->ks+pb->block_size.nx3/2, ke=pb->ke;
          MPI_Wait(&(req_recv[k]), MPI_STATUS_IGNORE);
          BufferUtility::Unpack4DData(recvbuf[k], pb->phydro->u, 0, NHYDRO-1,
                         is, ie, js, je, ks, ke, p);
          if(MAGNETIC_FIELDS_ENABLED) {
            FaceField &dst=pb->pfield->b;
            BufferUtility::Unpack3DData(recvbuf[k], dst.x1f,
                           is, ie+1, js, je, ks, ke, p);
            BufferUtility::Unpack3DData(recvbuf[k], dst.x2f,
                           is, ie, js, je+f2, ks, ke, p);
            BufferUtility::Unpack3DData(recvbuf[k], dst.x3f,
                           is, ie, js, je, ks, ke+f3, p);
            if(pb->block_size.nx2==1) {
              for(int i=is; i<=ie; i++)
                dst.x2f(pb->ks, pb->js+1, i)=dst.x2f(pb->ks, pb->js, i);
            }
            if(pb->block_size.nx3==1) {
              for(int j=js; j<=je; j++) {
                for(int i=is; i<=ie; i++)
                  dst.x3f(pb->ks+1, j, i)=dst.x3f(pb->ks, j, i);
              }
            }
          }
          k++;
        }
      }
      else { // c2f
        if(ranklist[on]==Globals::my_rank) continue;
        MeshRefinement *pmr=pb->pmr;
        int p=0;
        int is=pb->cis-1, ie=pb->cie+1, js=pb->cjs-f2,
            je=pb->cje+f2, ks=pb->cks-f3, ke=pb->cke+f3;
        MPI_Wait(&(req_recv[k]), MPI_STATUS_IGNORE);
        BufferUtility::Unpack4DData(recvbuf[k], pmr->coarse_cons_,
                                    0, NHYDRO-1, is, ie, js, je, ks, ke, p);
        pmr->ProlongateCellCenteredValues(pmr->coarse_cons_, pb->phydro->u, 0, NHYDRO-1,
                                          is, ie, js, je, ks, ke);
        if(MAGNETIC_FIELDS_ENABLED) {
          BufferUtility::Unpack3DData(recvbuf[k], pmr->coarse_b_.x1f,
                                      is, ie+1, js, je, ks, ke, p);
          BufferUtility::Unpack3DData(recvbuf[k], pmr->coarse_b_.x2f,
                                      is, ie, js, je+f2, ks, ke, p);
          BufferUtility::Unpack3DData(recvbuf[k], pmr->coarse_b_.x3f,
                                      is, ie, js, je, ks, ke+f3, p);
          pmr->ProlongateSharedFieldX1(pmr->coarse_b_.x1f, pb->pfield->b.x1f,
                                       is, ie+1, js, je, ks, ke);
          pmr->ProlongateSharedFieldX2(pmr->coarse_b_.x2f, pb->pfield->b.x2f,
                                       is, ie, js, je+f2, ks, ke);
          pmr->ProlongateSharedFieldX3(pmr->coarse_b_.x3f, pb->pfield->b.x3f,
                                       is, ie, js, je, ks, ke+f3);
          pmr->ProlongateInternalField(pb->pfield->b, is, ie, js, je, ks, ke);
        }
        k++;
      }
    }
  }
#endif

  // deallocate arrays
  delete [] loclist;
  delete [] ranklist;
  delete [] costlist;
  delete [] newtoold;
  delete [] oldtonew;
#ifdef MPI_PARALLEL
  if(nsend!=0) {
    MPI_Waitall(nsend, req_send, MPI_STATUSES_IGNORE);
    for(int n=0;n<nsend;n++)
      delete [] sendbuf[n];
    delete [] sendbuf;
    delete [] req_send;
  }
  if(nrecv!=0) {
    for(int n=0;n<nrecv;n++)
      delete [] recvbuf[n];
    delete [] recvbuf;
    delete [] req_recv;
  }
#endif

  // update the lists
  loclist = newloc;
  ranklist = newrank;
  costlist = newcost;

  // re-initialize the MeshBlocks
  pmb=pblock;
  while(pmb!=NULL) {
    pmb->pbval->SearchAndSetNeighbors(tree, ranklist, nslist);
    pmb=pmb->next;
  }
  Initialize(2, pin);

  return;
}

//----------------------------------------------------------------------------------------
//! \fn unsigned int CreateAMRMPITag(int lid, int ox1, int ox2, int ox3)
//  \brief calculate an MPI tag for AMR block transfer
// tag = local id of destination (23) + ox1(1) + ox2(1) + ox3(1) + physics(5)

unsigned int Mesh::CreateAMRMPITag(int lid, int ox1, int ox2, int ox3)
{
  return (lid<<8) | (ox1<<7)| (ox2<<6) | (ox3<<5) | TAG_AMR;
}<|MERGE_RESOLUTION|>--- conflicted
+++ resolved
@@ -1298,17 +1298,12 @@
       if (MAGNETIC_FIELDS_ENABLED) {
         pfield=pmb->pfield;
         pbval->ReceiveFieldBoundaryBuffersWithWait(pfield->b);
-<<<<<<< HEAD
+      }
 //[JMSHI   send and receive shearingbox boundary conditions
-      if (SHEARING_BOX) {
+      if (SHEARING_BOX)
         pbval->SendHydroShearingboxBoundaryBuffersForInit(phydro->u, true);
         //pbval->ReceiveHydroShearingboxBoundaryBuffersWithWait(phydro->u, true);
-      }
 //JMSHI]
-      //pmb->pbval->ClearBoundaryForInit();
-=======
-      }
->>>>>>> ef62f1ac
       pmb->pbval->ClearBoundaryForInit(true);
       pmb=pmb->next;
     }
